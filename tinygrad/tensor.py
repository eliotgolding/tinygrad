# inspired by https://github.com/karpathy/micrograd/blob/master/micrograd/engine.py
from __future__ import annotations
import time, math, itertools, functools, struct, sys, inspect, pathlib, string, hashlib, weakref
from contextlib import ContextDecorator
from typing import List, Tuple, Callable, Optional, ClassVar, Union, Sequence, cast, get_args, Literal, TYPE_CHECKING, SupportsIndex
from tinygrad.dtype import DType, DTypeLike, dtypes, ImageDType, ConstType, least_upper_float, least_upper_dtype, sum_acc_dtype, to_dtype, truncate
from tinygrad.helpers import argfix, make_tuple, flatten, prod, all_int, round_up, merge_dicts, argsort, getenv, all_same, fully_flatten, dedup
from tinygrad.helpers import IMAGE, WINO, _METADATA, Metadata, TRACEMETA, ceildiv, fetch, polyN, unwrap
from tinygrad.engine.multi import get_multi_map
from tinygrad.gradient import compute_gradient
from tinygrad.ops import smax, smin, resolve, UOp, Ops, sint, Variable, MathTrait, identity_element
from tinygrad.spec import tensor_uop_spec, type_verify
from tinygrad.device import Device, BufferSpec
from tinygrad.engine.realize import run_schedule
from tinygrad.engine.memory import memory_planner
from tinygrad.engine.schedule import ScheduleItem, create_schedule_with_vars

# *** all in scope Tensors are here. this gets relevant UOps ***

all_tensors: set[weakref.ref[Tensor]] = set()

def _apply_map_to_tensors(applied_map:dict[UOp, UOp]) -> None:
  # get all children of keys in applied_map
  all_uops: set[UOp] = set()
  search_uops = list(applied_map)
  while len(search_uops):
    x = search_uops.pop(0)
    if x in all_uops: continue
    all_uops.add(x)
    search_uops.extend([u for c in x.children if (u:=c()) is not None])

  # link the found UOps back to Tensors. exit early if there's no Tensors to realize
  # NOTE: this uses all_tensors, but it's fast
  fixed_tensors: list[Tensor] = [t for tref in all_tensors if (t:=tref()) is not None and t.lazydata in all_uops]

  if len(fixed_tensors):
    # potentially rewrite all the discovered Tensors
    sink = UOp.sink(*[t.lazydata for t in fixed_tensors])
    new_sink = sink.substitute(applied_map)

    # set the relevant lazydata to the realized UOps
    for t,s,ns in zip(fixed_tensors, sink.src, new_sink.src):
      if s is ns: continue
      t.lazydata = ns

# **** Tensor helper functions ****

def _metaop(op, shape:tuple[sint,...], dtype:DType, device:Union[str, tuple[str, ...]], arg=None):
  if isinstance(device, str): return UOp.metaop(op, shape, dtype, device, arg)
  return UOp.multi(*[UOp.metaop(op, shape, dtype, d, arg) for d in device], axis=None)

def _from_np_dtype(npdtype:'np.dtype') -> DType: # type: ignore [name-defined] # noqa: F821
  import numpy as np
  return dtypes.fields()[np.dtype(npdtype).name]
def _to_np_dtype(dtype:DType) -> Optional[type]:
  import numpy as np
  return np.dtype(dtype.fmt).type if dtype.fmt is not None else None

def _fromnp(x: 'np.ndarray') -> UOp:  # type: ignore [name-defined] # noqa: F821
  ret = UOp.metaop(Ops.EMPTY, x.shape, _from_np_dtype(x.dtype), "NPY")
  # fake realize
  ret.buffer.allocate(x)
  return ret

def get_shape(x) -> tuple[int, ...]:
  # NOTE: str is special because __getitem__ on a str is still a str
  if not hasattr(x, "__len__") or not hasattr(x, "__getitem__") or isinstance(x, str) or (hasattr(x, "shape") and x.shape == ()): return ()
  if not all_same(subs:=[get_shape(xi) for xi in x]): raise ValueError(f"inhomogeneous shape from {x}")
  return (len(subs),) + (subs[0] if subs else ())

def _frompy(x:Union[List, Tuple, bytes], dtype:DType) -> UOp:
  if isinstance(x, bytes): ret, data = UOp.metaop(Ops.EMPTY, (len(x)//dtype.itemsize,), dtype, "PYTHON"), x
  else:
    ret = UOp.metaop(Ops.EMPTY, get_shape(x), dtype, "PYTHON")
    assert dtype.fmt is not None, f"{dtype=} has None fmt"
    truncate_function = truncate[dtype]
    data = struct.pack(f"@{ret.size}{dtype.fmt}", *[truncate_function(xi) for xi in fully_flatten(x)])
  # fake realize
  ret.buffer.allocate(memoryview(data if Device.DEFAULT != "PYTHON" else bytearray(data)))
  return ret

def _get_winograd_matcols(mat, dims:int, shp:tuple[sint, ...], device:Union[str, tuple[str, ...]], dtype:DType) -> list[list[Tensor]]:
  return [[Tensor.cat(*[Tensor.full(shp[:dim] + (1,) + shp[dim+1:], float(m[k]), device=device, dtype=dtype) for m in mat], dim=dim)
           for k in range(len(mat[0]))] for dim in range(dims)]

# winograd conv 3 kernel f(4x4,3x3) see: http://arxiv.org/abs/1509.09308
def _apply_winograd_matrix(mat, t:Tensor, dims:int) -> Tensor:
  # multiply mat_1 @ mat_2 @ t with foldable constants, where mat_i acts on vector t along dimension i; roughly kron(mat, mat) @ t
  # due to realize-before-expand rule in lazy.py, we must operate in this order: reshape -> expand -> arithmetic
  t_ = t.reshape(t.shape[:dims] + (1,) * dims + t.shape[dims:]).expand(t.shape[:dims] + (len(mat),) * dims + t.shape[dims:])  # add output dims
  # precalculate mat columns for each dim; prod(itertools.product(matcols)) gives the columns of kron(mat, mat, ...)
  matcols = _get_winograd_matcols(mat, dims, t_.shape[dims:], t_.device, t_.dtype)
  # multiply each element of t_ by the corresponding stacked column of kron(mat, mat), producing only one view for each element of t
  ret = sum(prod(col[idx] for col, idx in zip(matcols, mat_is)) * t_[mat_is] for mat_is in itertools.product(range(len(mat[0])), repeat=dims))
  assert isinstance(ret, Tensor), "sum didn't return a Tensor"
  return ret

def _align_left(*shapes:tuple[sint, ...]) -> tuple[tuple[sint, ...], ...]:
  # unsqueeze left to make every shape same length
  max_dim = max(len(shape) for shape in shapes)
  return tuple((1,) * (max_dim - len(shape)) + shape for shape in shapes)
def _broadcast_shape(*shapes:tuple[sint, ...]) -> tuple[sint, ...]:
  return tuple(0 if 0 in nth_dim_sizes else smax(nth_dim_sizes) for nth_dim_sizes in zip(*_align_left(*shapes)))

def _masked_setitem(target:Tensor, values:Tensor, mask:Tensor, axes:tuple[int, ...]):
  # apply mask to values (already broadcasted) and reduce such that if mask contains repeated indices the last one remains
  values = values * mask
  for dim in axes: mask, values = functools.reduce(lambda x,y: (x[0]|y[0], y[0].where(y[1], x[1])), zip(mask.split(1, dim), values.split(1, dim)))
  # remove extra dims from reduce
  for dim in reversed(axes): mask, values = mask.squeeze(dim), values.squeeze(dim)
  # select from values for each True element in mask else select from self
  return mask.where(values, target)

#  `(padding_left, padding_right, padding_top, padding_bottom, ...)` ->  `(..., (padding_top, padding_bottom), (padding_left, padding_right))`
def _flat_to_grouped(padding:Sequence[sint]) -> tuple[tuple[sint, sint], ...]: return tuple(zip(padding[-2::-2], padding[::-2]))

ReductionStr = Literal["mean", "sum", "none"]

class Tensor(MathTrait):
  """
  A `Tensor` is a multi-dimensional matrix containing elements of a single data type.

  ```python exec="true" session="tensor"
  from tinygrad import Tensor, dtypes, nn
  import numpy as np
  import math
  np.set_printoptions(precision=4)
  ```
  """
  __slots__ = "lazydata", "requires_grad", "grad"
  training: ClassVar[bool] = False
  no_grad: ClassVar[bool] = False

  def __new__(cls, *args, **kwargs):
    instance = super().__new__(cls)
    all_tensors.add(weakref.ref(instance))
    return instance
  def __del__(self): all_tensors.discard(weakref.ref(self))

  def __init__(self, data:Union[None, ConstType, bytes, List, Tuple, UOp, 'np.ndarray', pathlib.Path],  # type: ignore [name-defined] # noqa: F821
               device:Optional[Union[str, tuple, list]]=None, dtype:Optional[DTypeLike]=None, requires_grad:Optional[bool]=None):
    if dtype is not None: dtype = to_dtype(dtype)
    if device is None and isinstance(data, pathlib.Path): device = f"DISK:{data.resolve()}"  # keep it on the disk if device is None
    device = tuple(Device.canonicalize(x) for x in device) if isinstance(device, (tuple, list)) else Device.canonicalize(device)

    # tensors can have gradients if you have called .backward
    self.grad: Optional[Tensor] = None

    # NOTE: this can be in three states. False and None: no gradient, True: gradient
    # None (the default) will be updated to True if it's put in an optimizer
    self.requires_grad: Optional[bool] = requires_grad

    # create a LazyBuffer from the different types of inputs
    if isinstance(data, UOp):
      assert dtype is None or dtype==data.dtype, "dtype doesn't match, and casting isn't supported"
      # NOTE: this is here because LazyBuffer = UOp
      if isinstance(data, UOp) and data.op is Ops.BIND: data = _metaop(Ops.BIND, tuple(), dtype or data.dtype, device, data)
    elif data is None: data = _metaop(Ops.EMPTY, (0,), dtype or dtypes.default_float, device)
    elif isinstance(data, get_args(ConstType)): data = _metaop(Ops.CONST, tuple(), dtype or dtypes.from_py(data), device, data)
    elif isinstance(data, bytes): data = _frompy(data, dtypes.uint8 if dtype is None else dtype)
    elif isinstance(data, (list, tuple)):
      if dtype is None:
        if (d := fully_flatten(data)) and all(isinstance(s, bool) for s in d): dtype = dtypes.bool
        else: dtype = dtypes.default_int if d and all_int(d) else dtypes.default_float  # NOTE: this works because all_int([True, False]) is True
      if dtype == dtypes.bfloat16: data = Tensor(_frompy(data, dtypes.float32), device=device).cast(dtypes.bfloat16).lazydata
      else: data = _frompy(data, dtype)
    elif str(type(data)) == "<class 'numpy.ndarray'>":
      import numpy as np
      assert isinstance(data, np.ndarray), f"expected np.ndarray, got {data}"
      if data.shape == (): data = _metaop(Ops.CONST, tuple(), dtype or _from_np_dtype(data.dtype), device, data.item())
      else: data = _fromnp(data.astype(npdtype) if dtype is not None and (npdtype:=_to_np_dtype(dtype)) is not None else data)  # type: ignore [name-defined]
    elif isinstance(data, pathlib.Path):
      dtype = dtype or dtypes.uint8
      data = _metaop(Ops.EMPTY, (data.stat().st_size // dtype.itemsize,), dtype, f"DISK:{data.resolve()}")

    # by this point, it has to be a LazyBuffer
    if not isinstance(data, UOp): raise RuntimeError(f"can't create Tensor from {data!r} with type {type(data)}")

    # data might be on a different device
    if isinstance(device, str): self.lazydata:UOp = data if data.device == device else data.copy_to_device(device)
    # if device is a tuple, we should have/construct a MultiLazyBuffer
    elif isinstance(data, UOp) and isinstance(data.device, str): self.lazydata = Tensor(data).shard(device).lazydata
    else:
      assert data.device == device, f"MultiLazyBuffer device mismatch, {data.device} != {device}"
      self.lazydata = data

  def requires_grad_(self, requires_grad=True) -> Tensor:
    self.requires_grad = requires_grad
    return self

  class train(ContextDecorator):
    def __init__(self, mode:bool = True): self.mode = mode
    def __enter__(self): self.prev, Tensor.training = Tensor.training, self.mode
    def __exit__(self, exc_type, exc_value, traceback): Tensor.training = self.prev

  class test(ContextDecorator):
    def __init__(self, mode:bool = True): self.mode = mode
    def __enter__(self): self.prev, Tensor.no_grad = Tensor.no_grad, self.mode
    def __exit__(self, exc_type, exc_value, traceback): Tensor.no_grad = self.prev

  def __repr__(self):
    ld = self.lazydata
    ld_repr = f"<UOp {ld.device} {ld.shape} {str(ld.dtype)[7:]} {ld.st if ld.base is not ld else (ld.op, ld.realized)}>"
    return f"<Tensor {ld_repr} on {self.device} with grad {(self.grad.lazydata if self.grad is not None else None)!r}>"

  # Python has a non moving GC, so this should be okay
  def __hash__(self): return id(self)

  def __bool__(self): raise TypeError("__bool__ on Tensor is not defined")

  def __len__(self):
    if not self.shape: raise TypeError("len() of a 0-d tensor")
    return self.shape[0]

  @property
  def device(self) -> Union[str, tuple[str, ...]]: return self.lazydata.device

  @property
  def shape(self) -> tuple[sint, ...]: return self.lazydata.shape

  @property
  def dtype(self) -> DType: return self.lazydata.dtype

  def _apply_uop(self, fxn_or_op:Callable|Ops, *x:Tensor, **kwargs) -> Tensor:
    ret = Tensor.__new__(Tensor)
    needs_input_grad = [t.requires_grad for t in (self,)+x]
    ret.requires_grad, ret.grad = True if any(needs_input_grad) else None if None in needs_input_grad else False, None
    if callable(fxn_or_op): ret.lazydata = fxn_or_op(*[t.lazydata for t in (self,)+x], **kwargs)
    else: ret.lazydata = self.lazydata.alu(fxn_or_op, *[t.lazydata for t in x], **kwargs)
    return ret

  def alu(self, op:Ops, *src:Tensor) -> Tensor:
    if op in {Ops.AND, Ops.OR, Ops.XOR, Ops.SHL, Ops.SHR}:
      if any(t.dtype != dtypes.bool and not dtypes.is_int(t.dtype) for t in (self,)+src): raise RuntimeError(f"{self.dtype} is not supported")
    elif op in {Ops.RECIP, Ops.SQRT, Ops.SIN, Ops.LOG2, Ops.EXP2}: return self.cast(least_upper_float(self.dtype))._apply_uop(op)
    return self._apply_uop(op, *src)

  # ***** data handlers ****

  def schedule_with_vars(self, *lst:Tensor) -> tuple[list[ScheduleItem], dict[Variable, int]]:
    """
    Creates the schedule needed to realize these Tensor(s), with Variables.

    NOTE: A Tensor can only be scheduled once.
    """
    big_sink = UOp.sink(*[x.lazydata for x in (self,)+lst])

    # TODO: move this to scheduler tensor_map pass
    if any(x.op is Ops.MULTI for x in big_sink.toposort):
      # multi fixup
      _apply_map_to_tensors(get_multi_map(big_sink))
      big_sink = UOp.sink(*flatten([x.lazydata.src if x.lazydata.op is Ops.MULTI else [x.lazydata] for x in (self,)+lst]))

    # verify Tensors match the spec
    if __debug__: type_verify(list(big_sink.toposort), tensor_uop_spec)

    schedule, var_vals, becomes_map = create_schedule_with_vars(big_sink)
    _apply_map_to_tensors(becomes_map)
    return memory_planner(schedule), var_vals

  def schedule(self, *lst:Tensor) -> list[ScheduleItem]:
    """Creates the schedule needed to realize these Tensor(s)."""
    schedule, var_vals = self.schedule_with_vars(*lst)
    assert len(var_vals) == 0
    return schedule

  def realize(self, *lst:Tensor, do_update_stats=True) -> Tensor:
    """Triggers the computation needed to create these Tensor(s)."""
    run_schedule(*self.schedule_with_vars(*lst), do_update_stats=do_update_stats)
    return self

  def replace(self, x:Tensor) -> Tensor:
    """
    Replaces the data of this tensor with the data of another tensor. Only the shape of the tensors must match.
    """
    # used for replacing a Tensor with a new version of it (potentially with a different device and dtype)
    assert self.shape == x.shape, f"replace shape mismatch {self.shape} != {x.shape}"
    self.lazydata = x.lazydata
    return self

  def assign(self, x) -> Tensor:
    # TODO: this is a hack for writing to DISK. remove with working assign
    if isinstance(self.device, str) and self.device.startswith("DISK"):
      if x.__class__ is not Tensor: x = Tensor(x, device="CLANG", dtype=self.dtype)
      self.contiguous().realize().lazydata.base.realized.ensure_allocated().copyin(x._data())
      return self
    if x.__class__ is not Tensor: x = Tensor(x, device=self.device, dtype=self.dtype)
    if self.lazydata is x.lazydata: return self  # a self assign is a NOOP
    # NOTE: we allow cross device assign
    assert self.shape == x.shape, f"assign shape mismatch {self.shape} != {x.shape}"
    assert self.device == x.device, f"assign device mismatch {self.device} != {x.device}"
    assert self.dtype == x.dtype, f"assign dtype mismatch {self.dtype} != {x.dtype}"
    assert not x.requires_grad  # self requires_grad is okay?
    if not self.lazydata.is_realized: return self.replace(x)
    self.lazydata = self.lazydata.assign(x.lazydata)
    return self

  def detach(self) -> Tensor:
    """
    Returns a new tensor with the same data as this tensor, but detached from the autograd graph.
    """
    return Tensor(self.lazydata.detach(), device=self.device, requires_grad=False)

  def _data(self) -> memoryview:
    if 0 in self.shape: return memoryview(bytearray(0))
    # NOTE: this realizes on the object from as_buffer being a Python object
    cpu = self.cast(self.dtype.base).contiguous().to("CLANG").realize()
    buf = cast(UOp, cpu.lazydata).base.realized
    assert buf is not None, f"{cast(UOp, cpu.lazydata).base} was not realized"
    if self.device != "CLANG": buf.options = BufferSpec(nolru=True)
    return buf.as_buffer(allow_zero_copy=True if self.device != "CLANG" else False)

  def data(self) -> memoryview:
    """
    Returns the data of this tensor as a memoryview.

    ```python exec="true" source="above" session="tensor" result="python"
    t = Tensor([1, 2, 3, 4])
    print(np.frombuffer(t.data(), dtype=np.int32))
    ```
    """
    assert self.dtype.base.fmt is not None, f"no fmt dtype for {self.dtype.base}"
    assert all_int(self.shape), f"no data if shape is symbolic, {self.shape=}"
    if TYPE_CHECKING or sys.version_info < (3, 12): assert self.dtype.base.fmt != "e"
    return cast(memoryview, self._data().cast(self.dtype.base.fmt) if 0 in self.shape else self._data().cast(self.dtype.base.fmt, self.shape))

  def item(self) -> ConstType:
    """
    Returns the value of this tensor as a standard Python number.

    ```python exec="true" source="above" session="tensor" result="python"
    t = Tensor(42)
    print(t.item())
    ```
    """
    assert self.numel() == 1, "must have one element for item"
    return self.data()[(0,) * len(self.shape)]

  # TODO: should be Tensor.tolist() -> Union[list[ConstType], ConstType]. The List is Sequence because mypy expects memoryview.tolist() -> list[int]
  # src: https://github.com/python/mypy/blob/release-1.6/mypy/typeshed/stdlib/builtins.pyi#L803
  def tolist(self) -> Union[Sequence[ConstType], ConstType]:
    """
    Returns the value of this tensor as a nested list.

    ```python exec="true" source="above" session="tensor" result="python"
    t = Tensor([1, 2, 3, 4])
    print(t.tolist())
    ```
    """
    return self.data().tolist()

  def numpy(self) -> 'np.ndarray':  # type: ignore [name-defined] # noqa: F821
    """
    Returns the value of this tensor as a `numpy.ndarray`.

    ```python exec="true" source="above" session="tensor" result="python"
    t = Tensor([1, 2, 3, 4])
    print(repr(t.numpy()))
    ```
    """
    import numpy as np
    if self.dtype.base == dtypes.bfloat16: return self.float().numpy()
    assert _to_np_dtype(self.dtype.base) is not None, f"no np dtype for {self.dtype.base}"
    assert all_int(self.shape), f"no data if shape is symbolic, {self.shape=}"
    return np.frombuffer(self._data(), dtype=_to_np_dtype(self.dtype.base)).reshape(self.shape)

  def clone(self) -> Tensor:
    """
    Creates a clone of this tensor allocating a separate buffer for the data.
    """
    ret = Tensor(self.lazydata.clone(), self.device, requires_grad=self.requires_grad)
    if self.grad is not None: ret.grad = self.grad.clone()
    return ret

  def to(self, device:Optional[Union[str, tuple[str, ...]]]) -> Tensor:
    """
    Moves the tensor to the given device.
    """
    device = tuple(Device.canonicalize(x) for x in device) if isinstance(device, (tuple, list)) else Device.canonicalize(device)
    if device == self.device: return self
    if not isinstance(device, str): return self.shard(device)
    ret = Tensor(self.lazydata, device, requires_grad=self.requires_grad)
    if self.grad is not None: ret.grad = self.grad.to(device)
    return ret

  def to_(self, device:Optional[Union[str, tuple[str, ...]]]):
    """
    Moves the tensor to the given device in place.
    """
    real = self.to(device)
    if self.grad is not None and real.grad is not None: self.grad.replace(real.grad)
    return self.replace(real)

  def shard(self, devices:tuple[str, ...], axis:Optional[int]=None) -> Tensor:
    """
    Shards the tensor across the given devices. Optionally specify which axis to shard on.

    ```python exec="true" source="above" session="tensor" result="python"
    t = Tensor.empty(2, 4)
    print(t.shard((t.device, t.device), axis=1).lazydata)
    ```
    """
    assert isinstance(self.device, str), "can't shard a MultiLazyBuffer"
    devices = tuple(Device.canonicalize(x) for x in devices)
    mlb = self.lazydata.shard(devices, self._resolve_dim(axis) if axis is not None else None)
    return Tensor(mlb, device=devices, requires_grad=self.requires_grad)

  def shard_(self, devices:tuple[str, ...], axis:Optional[int]=None):
    """
    Shards the tensor across the given devices in place.
    """
    return self.replace(self.shard(devices, axis))

  @staticmethod
  def from_uop(y:UOp, **kwargs) -> Tensor:
    if y.op is Ops.BIND: return Tensor(y, **kwargs, requires_grad=False)   # this is the only UOp allowed in Tensor
    if y.op is Ops.CONST: return Tensor(y.arg, **kwargs, requires_grad=False)
    if y.op is Ops.MUL: return Tensor.from_uop(y.src[0]) * Tensor.from_uop(y.src[1])
    if y.op is Ops.ADD: return Tensor.from_uop(y.src[0]) + Tensor.from_uop(y.src[1])
    raise RuntimeError(f"unhandled UOp {y}")

  # ***** creation entrypoint *****

  @staticmethod
  def _metaop(op, shape, device:Optional[Union[tuple[str, ...], str]]=None, dtype:Optional[DTypeLike]=None, arg=None, **kwargs):
    dtype = to_dtype(dtype) if dtype is not None else dtypes.default_float
    if isinstance(device, tuple):
      return Tensor(UOp.multi(*[UOp.metaop(op, shape, dtype, Device.canonicalize(d), arg) for d in device], axis=None),
                    device, dtype, **kwargs)
    return Tensor(UOp.metaop(op, shape, dtype, Device.canonicalize(device), arg), device, dtype, **kwargs)

  @staticmethod
  def empty(*shape, **kwargs):
    """
    Creates an empty tensor with the given shape.

    You can pass in `dtype` and `device` keyword arguments to control the data type and device of the tensor.
    Additionally, all other keyword arguments are passed to the constructor of the tensor.

    ```python exec="true" source="above" session="tensor" result="python"
    t = Tensor.empty(2, 3)
    print(t.shape)
    ```
    """
    return Tensor._metaop(Ops.EMPTY, argfix(*shape), **kwargs)

  @staticmethod
  def from_blob(ptr:int, shape:tuple[int, ...], **kwargs) -> Tensor:
    """
    Exposes the pointer as a Tensor without taking ownership of the original data.
    The pointer must remain valid for the entire lifetime of the created Tensor.

    You can pass in `dtype` and `device` keyword arguments to control the data type and device of the tensor.
    Additionally, all other keyword arguments are passed to the constructor of the tensor.
    """

    r = Tensor._metaop(Ops.EMPTY, shape, **kwargs)
    r.lazydata.buffer.allocate(external_ptr=ptr)
    return r

  @staticmethod
  def from_url(url:str, gunzip:bool=False, **kwargs) -> Tensor:
    """
    Create a Tensor from a URL.

    This is the preferred way to access Internet resources.
    It currently returns a DISK Tensor, but in the future it may return an HTTP Tensor.
    This also will soon become lazy (when possible) and not print progress without DEBUG.

    THe `gunzip` flag will gzip extract the resource and return an extracted Tensor.
    """
    return Tensor(fetch(url, gunzip=gunzip), **kwargs)

  _seed: int = int(time.time())
  _device_seeds: dict[str, Tensor] = {}
  _device_rng_counters: dict[str, Tensor] = {}
  @staticmethod
  def manual_seed(seed=0):
    """
    Sets the seed for random operations.

    ```python exec="true" source="above" session="tensor" result="python"
    Tensor.manual_seed(42)
    print(Tensor.rand(5).numpy())
    print(Tensor.rand(5).numpy())
    ```
    ```python exec="true" source="above" session="tensor" result="python"
    Tensor.manual_seed(42)  # reset to the same seed
    print(Tensor.rand(5).numpy())
    print(Tensor.rand(5).numpy())
    ```
    """
    Tensor._seed, Tensor._device_seeds, Tensor._device_rng_counters = seed, {}, {}

  @staticmethod
  def _threefry_random_bits(key:Tensor, counts0:Tensor, counts1:Tensor):
    x = (counts1.cast(dtypes.uint64) * 2**32) | counts0.cast(dtypes.uint64)
    x = x.threefry((key[1]._broadcast_to(x.shape).cast(dtypes.uint64) * 2**32) | key[0]._broadcast_to(x.shape).cast(dtypes.uint64))
    counts0, counts1 = (x & 0xffffffff).cast(dtypes.uint32), ((x // 2**32) & 0xffffffff).cast(dtypes.uint32)
    return counts0.cat(counts1)

  @staticmethod
  def rand(*shape, device:Optional[str]=None, dtype:Optional[DTypeLike]=None, contiguous:bool=True, **kwargs) -> Tensor:
    """
    Creates a tensor with the given shape, filled with random values from a uniform distribution over the interval `[0, 1)`.

    You can pass in `dtype` and `device` keyword arguments to control the data type and device of the tensor.
    Additionally, all other keyword arguments are passed to the constructor of the tensor.

    ```python exec="true" source="above" session="tensor" result="python"
    Tensor.manual_seed(42)
    t = Tensor.rand(2, 3)
    print(t.numpy())
    ```
    """
    if not dtypes.is_float(dtype := to_dtype(dtype or dtypes.default_float)): raise ValueError(f"rand only supports float dtypes, got {dtype}")
    if not all_int(shape:=argfix(*shape)) or not all(s >= 0 for s in shape): raise ValueError(f"invalid input {shape=}")
    if device is not None and not isinstance(device, str): raise ValueError(f"rand only supports single device, got {device=}")
    _device = device = Device.canonicalize(device)

    # if shape has 0, return zero tensor
    if (numel := prod(shape)) == 0: return Tensor.zeros(shape, device=_device, dtype=dtype, **kwargs)
    num = ceildiv(numel * dtype.itemsize, 4)

    # when using MOCKGPU and NV generate rand on CLANG
    if getenv("MOCKGPU") and device.startswith("NV"): device = "CLANG"

    # generate per device seeds and rng counter if we haven't seen this device yet
    if device not in Tensor._device_seeds:
      Tensor._device_seeds[device] = Tensor(
        [int.from_bytes(hashlib.sha256(len(Tensor._device_seeds).to_bytes(4, "big")).digest(), "big"), Tensor._seed],
        device=device, dtype=dtypes.uint32, requires_grad=False)
      Tensor._device_rng_counters[device] = Tensor([0], device=device, dtype=dtypes.uint32, requires_grad=False)
    # increment rng counter for devices
    else: Tensor._device_rng_counters[device].assign(Tensor._device_rng_counters[device] + num).contiguous()

    # threefry random bits
    counts0 = (Tensor.arange(ceildiv(num, 2), device=device, dtype=dtypes.uint32, requires_grad=False)+Tensor._device_rng_counters[device])
    counts1 = counts0 + ceildiv(num, 2)
    bits = Tensor._threefry_random_bits(Tensor._device_seeds[device], counts0, counts1)[:num]

    # bitcast to uint with same number of bits
    _, nmant = dtypes.finfo(dtype)
    uint_dtype = {1: dtypes.uint8, 2: dtypes.uint16, 4: dtypes.uint32, 8: dtypes.uint64}[dtype.itemsize]
    bits = bits.bitcast(uint_dtype)
    # only randomize the mantissa bits and set the exponent to 1
    one = Tensor.ones_like(bits, device=bits.device, dtype=dtype).bitcast(uint_dtype)
    bits = bits.rshift((dtype.itemsize * 8) - nmant).bitwise_or(one)
    # bitcast back to the original dtype and reshape
    out = bits.bitcast(dtype)[:numel].sub(1).reshape(shape)

    # move back to the original device if we were using MOCKGPU
    if getenv("MOCKGPU") and _device: out = out.to(_device)

    out.requires_grad = kwargs.get("requires_grad")
    return out.contiguous() if contiguous else out

  # ***** creation helper functions *****

  @staticmethod
  def full(shape:tuple[sint, ...], fill_value:ConstType, **kwargs) -> Tensor:
    """
    Creates a tensor with the given shape, filled with the given value.

    You can pass in `dtype` and `device` keyword arguments to control the data type and device of the tensor.
    Additionally, all other keyword arguments are passed to the constructor of the tensor.

    ```python exec="true" source="above" session="tensor" result="python"
    print(Tensor.full((2, 3), 42).numpy())
    ```
    ```python exec="true" source="above" session="tensor" result="python"
    print(Tensor.full((2, 3), False).numpy())
    ```
    """
    return Tensor(fill_value, **kwargs).reshape((1, )*len(new_shape := argfix(shape))).expand(new_shape)

  @staticmethod
  def zeros(*shape, **kwargs) -> Tensor:
    """
    Creates a tensor with the given shape, filled with zeros.

    You can pass in `dtype` and `device` keyword arguments to control the data type and device of the tensor.
    Additionally, all other keyword arguments are passed to the constructor of the tensor.

    ```python exec="true" source="above" session="tensor" result="python"
    print(Tensor.zeros(2, 3).numpy())
    ```
    ```python exec="true" source="above" session="tensor" result="python"
    print(Tensor.zeros(2, 3, dtype=dtypes.int32).numpy())
    ```
    """
    return Tensor.full(argfix(*shape), 0.0, **kwargs)

  @staticmethod
  def ones(*shape, **kwargs) -> Tensor:
    """
    Creates a tensor with the given shape, filled with ones.

    You can pass in `dtype` and `device` keyword arguments to control the data type and device of the tensor.
    Additionally, all other keyword arguments are passed to the constructor of the tensor.

    ```python exec="true" source="above" session="tensor" result="python"
    print(Tensor.ones(2, 3).numpy())
    ```
    ```python exec="true" source="above" session="tensor" result="python"
    print(Tensor.ones(2, 3, dtype=dtypes.int32).numpy())
    ```
    """
    return Tensor.full(argfix(*shape), 1.0, **kwargs)

  @staticmethod
  def arange(start, stop=None, step=1, **kwargs) -> Tensor:
    """
    Returns a 1-D tensor of size `ceil((stop - start) / step)` with values from `[start, stop)`, with spacing between values given by `step`.

    If `stop` is not specified, values are generated from `[0, start)` with the given `step`.

    If `stop` is specified, values are generated from `[start, stop)` with the given `step`.

    You can pass in `dtype` and `device` keyword arguments to control the data type and device of the tensor.
    Additionally, all other keyword arguments are passed to the constructor of the tensor.

    ```python exec="true" source="above" session="tensor" result="python"
    print(Tensor.arange(5).numpy())
    ```
    ```python exec="true" source="above" session="tensor" result="python"
    print(Tensor.arange(5, 10).numpy())
    ```
    ```python exec="true" source="above" session="tensor" result="python"
    print(Tensor.arange(5, 10, 2).numpy())
    ```
    ```python exec="true" source="above" session="tensor" result="python"
    print(Tensor.arange(5.5, 10, 2).numpy())
    ```
    """
    if stop is None: stop, start = start, 0
    dtype = kwargs.pop("dtype", dtypes.default_float if any(isinstance(x, float) for x in (start, stop, step)) else dtypes.default_int)
    # NOTE: this matches numpy, torch raises RuntimeError if stop-start and step have different signs
    if (output_len:=ceildiv(stop-start, step)) <= 0: return Tensor([], dtype=dtype, **kwargs)
    return (Tensor.full((output_len,), step, dtype=dtype, **kwargs)._cumalu(0, Ops.ADD) + (start - step)).cast(dtype)

  @staticmethod
  def linspace(start:Union[int, float], stop:Union[int, float], steps:int, **kwargs) -> Tensor:
    """
    Returns a 1-D tensor of `steps` evenly spaced values from `start` to `stop`, inclusive.

    You can pass in `dtype` and `device` keyword arguments to control the data type and device of the tensor.
    Additionally, all other keyword arguments are passed to the constructor of the tensor.

    ```python exec="true" source="above" session="tensor" result="python"
    print(Tensor.linspace(0, 10, 5).numpy())
    ```
    ```python exec="true" source="above" session="tensor" result="python"
    print(Tensor.linspace(-1, 1, 5).numpy())
    ```
    """
    if steps < 0: raise ValueError("number of steps must be non-negative")
    if (dtype := to_dtype(kwargs.pop("dtype", dtypes.default_float))) == dtypes.bool: raise ValueError("linspace with bool dtype is not supported")
    if steps == 1: return Tensor([start], dtype=dtype, **kwargs)
    return (start + Tensor.arange(steps, **kwargs) * ((stop - start) / (steps - 1))).cast(dtype)

  @staticmethod
  def eye(n:int, m:Optional[int]=None, **kwargs) -> Tensor:
    """
    Returns a 2-D tensor with `n` rows and `m` columns, with ones on the diagonal and zeros elsewhere.

    You can pass in `dtype` and `device` keyword arguments to control the data type and device of the tensor.
    Additionally, all other keyword arguments are passed to the constructor of the tensor.

    ```python exec="true" source="above" session="tensor" result="python"
    print(Tensor.eye(3).numpy())
    ```

    ```python exec="true" source="above" session="tensor" result="python"
    print(Tensor.eye(2, 4).numpy())
    ```
    """
    if n < 0 or (m is not None and m < 0): raise ValueError(f"cannot have negative {n=}, {m=}")
    x = Tensor.ones((n,1),**kwargs).pad((None,(0,n))).flatten().shrink(((0,n*n),)).reshape(n,n)
    return x if m is None else x.pad((None, (0, m-n))) if m > n else x.shrink((None, (0, m)))

  def full_like(self, fill_value:ConstType, **kwargs) -> Tensor:
    """
    Creates a tensor with the same shape as `self`, filled with the given value.
    If `dtype` is not specified, the dtype of `self` is used.

    You can pass in the `device` keyword argument to control device of the tensor.
    Additionally, all other keyword arguments are passed to the constructor of the tensor.

    ```python exec="true" source="above" session="tensor" result="python"
    t = Tensor.ones(2, 3)
    print(Tensor.full_like(t, 42).numpy())
    ```
    """
    return Tensor.full(self.shape, fill_value, dtype=kwargs.pop("dtype", self.dtype), device=kwargs.pop("device", self.device), **kwargs)

  def zeros_like(self, **kwargs) -> Tensor:
    """
    Creates a tensor with the same shape as `self`, filled with zeros.

    You can pass in `dtype` and `device` keyword arguments to control the data type and device of the tensor.
    Additionally, all other keyword arguments are passed to the constructor of the tensor.

    ```python exec="true" source="above" session="tensor" result="python"
    t = Tensor.ones(2, 3)
    print(Tensor.zeros_like(t).numpy())
    ```
    """
    return self.full_like(0, **kwargs)

  def ones_like(self, **kwargs) -> Tensor:
    """
    Creates a tensor with the same shape as `self`, filled with ones.

    You can pass in `dtype` and `device` keyword arguments to control the data type and device of the tensor.
    Additionally, all other keyword arguments are passed to the constructor of the tensor.

    ```python exec="true" source="above" session="tensor" result="python"
    t = Tensor.zeros(2, 3)
    print(Tensor.ones_like(t).numpy())
    ```
    """
    return self.full_like(1, **kwargs)

  def rand_like(self, **kwargs) -> Tensor:
    """
    Creates a tensor with the same shape and sharding as `self`, filled with random values from a uniform distribution over the interval `[0, 1)`.

    You can pass in `dtype` and `device` keyword arguments to control the data type and device of the tensor.
    Additionally, all other keyword arguments are passed to the constructor of the tensor.

    ```python exec="true" source="above" session="tensor" result="python"
    t = Tensor.ones(2, 3)
    print(Tensor.rand_like(t).numpy())
    ```
    """
    dtype = kwargs.pop("dtype", self.dtype)
    if isinstance(self.device, tuple):
      if kwargs.get("device") is not None: raise RuntimeError("cannot specify `device` on `rand_like` of a multi device tensor")
      if self.lazydata.axis is None: return Tensor.rand(*self.shape, dtype=dtype, **kwargs).shard(self.device)
      contiguous = kwargs.pop("contiguous", True)
      rands = [Tensor.rand(*lb.shape, device=cast(str, lb.device), dtype=dtype, contiguous=contiguous, **kwargs).lazydata for lb in self.lazydata.src]
      return Tensor(UOp.multi(*rands, axis=self.lazydata.axis), device=self.device, dtype=dtype, **kwargs)
    return Tensor.rand(*self.shape, device=kwargs.pop("device", self.device), dtype=dtype, **kwargs)

  # ***** rng hlops *****

  @staticmethod
  def randn(*shape, dtype:Optional[DTypeLike]=None, requires_grad:Optional[bool]=None, **kwargs) -> Tensor:
    """
    Creates a tensor with the given shape, filled with random values from a normal distribution with mean `0` and standard deviation `1`.
    If `dtype` is not specified, the default type is used.

    You can pass in the `device` keyword argument to control device of the tensor.
    Additionally, all other keyword arguments are passed to the constructor of the tensor.

    ```python exec="true" source="above" session="tensor" result="python"
    Tensor.manual_seed(42)
    print(Tensor.randn(2, 3).numpy())
    ```
    """
    # https://en.wikipedia.org/wiki/Box%E2%80%93Muller_transform
    src = Tensor.rand((2, *argfix(*shape)), **{**kwargs, "dtype": dtypes.float32})
    return (src[0].mul(2*math.pi).cos().mul((1 - src[1]).log().mul(-2).sqrt()).cast(dtype or dtypes.default_float)).requires_grad_(requires_grad)

  @staticmethod
  def randint(*shape, low=0, high=10, dtype=dtypes.int32, **kwargs) -> Tensor:
    """
    Creates a tensor with the given shape, filled with random integer values generated uniformly from the interval `[low, high)`.
    If `dtype` is not specified, the default type is used.

    You can pass in the `device` keyword argument to control device of the tensor.
    Additionally, all other keyword arguments are passed to the constructor of the tensor.

    ```python exec="true" source="above" session="tensor" result="python"
    Tensor.manual_seed(42)
    print(Tensor.randint(2, 3, low=5, high=10).numpy())
    ```
    """
    if not isinstance(low, int) or not isinstance(high, int): raise TypeError(f"{low=} and {high=} must be integers")
    dtype = to_dtype(dtype)
    if not dtypes.is_int(dtype): raise TypeError(f"{dtype=} must be int")
    return Tensor.uniform(*shape, low=low, high=high, dtype=dtype, **kwargs)

  @staticmethod
  def normal(*shape, mean=0.0, std=1.0, requires_grad:Optional[bool]=None, **kwargs) -> Tensor:
    """
    Creates a tensor with the given shape, filled with random values from a normal distribution with the given `mean` and standard deviation `std`.

    You can pass in `dtype` and `device` keyword arguments to control the data type and device of the tensor.
    Additionally, all other keyword arguments are passed to the constructor of the tensor.

    ```python exec="true" source="above" session="tensor" result="python"
    Tensor.manual_seed(42)
    print(Tensor.normal(2, 3, mean=10, std=2).numpy())
    ```
    """
    return ((std * Tensor.randn(*shape, **kwargs)) + mean).requires_grad_(requires_grad)

  @staticmethod
  def uniform(*shape, low=0.0, high=1.0, dtype:Optional[DTypeLike]=None, requires_grad:Optional[bool]=None, **kwargs) -> Tensor:
    """
    Creates a tensor with the given shape, filled with random values from a uniform distribution over the interval `[low, high)`.

    You can pass in `dtype` and `device` keyword arguments to control the data type and device of the tensor.
    Additionally, all other keyword arguments are passed to the constructor of the tensor.

    ```python exec="true" source="above" session="tensor" result="python"
    Tensor.manual_seed(42)
    print(Tensor.uniform(2, 3, low=2, high=10).numpy())
    ```
    """
    return (((high-low) * Tensor.rand(*shape, **kwargs)).cast(dtype or dtypes.default_float) + low).requires_grad_(requires_grad)

  @staticmethod
  def scaled_uniform(*shape, **kwargs) -> Tensor:
    """
    Creates a tensor with the given shape, filled with random values from a uniform distribution
    over the interval `[-prod(shape)**-0.5, prod(shape)**-0.5)`.

    You can pass in `dtype` and `device` keyword arguments to control the data type and device of the tensor.
    Additionally, all other keyword arguments are passed to the constructor of the tensor.

    ```python exec="true" source="above" session="tensor" result="python"
    Tensor.manual_seed(42)
    print(Tensor.scaled_uniform(2, 3).numpy())
    ```
    """
    return Tensor.uniform(*shape, low=-1.0, high=1.0, **kwargs).mul(prod(argfix(*shape))**-0.5)

  # https://www.tensorflow.org/api_docs/python/tf/keras/initializers/GlorotUniform
  @staticmethod
  def glorot_uniform(*shape, **kwargs) -> Tensor:
    """
    <https://www.tensorflow.org/api_docs/python/tf/keras/initializers/GlorotUniform>

    You can pass in `dtype` and `device` keyword arguments to control the data type and device of the tensor.
    Additionally, all other keyword arguments are passed to the constructor of the tensor.

    ```python exec="true" source="above" session="tensor" result="python"
    Tensor.manual_seed(42)
    print(Tensor.glorot_uniform(2, 3).numpy())
    ```
    """
    return Tensor.uniform(*shape, low=-1.0, high=1.0, **kwargs).mul((6/(argfix(*shape)[0]+prod(argfix(*shape)[1:])))**0.5)

  # https://pytorch.org/docs/stable/_modules/torch/nn/init.html#kaiming_uniform_
  @staticmethod
  def kaiming_uniform(*shape, a:float = 0.01, **kwargs) -> Tensor:
    """
    <https://pytorch.org/docs/stable/_modules/torch/nn/init.html#kaiming_uniform_>

    You can pass in `dtype` and `device` keyword arguments to control the data type and device of the tensor.
    Additionally, all other keyword arguments are passed to the constructor of the tensor.

    ```python exec="true" source="above" session="tensor" result="python"
    Tensor.manual_seed(42)
    print(Tensor.kaiming_uniform(2, 3).numpy())
    ```
    """
    bound = math.sqrt(3.0) * math.sqrt(2.0 / (1 + a ** 2)) / math.sqrt(prod(argfix(*shape)[1:]))
    return Tensor.uniform(*shape, low=-bound, high=bound, **kwargs)

  # https://pytorch.org/docs/stable/_modules/torch/nn/init.html#kaiming_normal_
  @staticmethod
  def kaiming_normal(*shape, a:float = 0.01, **kwargs) -> Tensor:
    """
    <https://pytorch.org/docs/stable/_modules/torch/nn/init.html#kaiming_normal_>

    You can pass in `dtype` and `device` keyword arguments to control the data type and device of the tensor.
    Additionally, all other keyword arguments are passed to the constructor of the tensor.

    ```python exec="true" source="above" session="tensor" result="python"
    Tensor.manual_seed(42)
    print(Tensor.kaiming_normal(2, 3).numpy())
    ```
    """
    std = math.sqrt(2.0 / (1 + a ** 2)) / math.sqrt(prod(argfix(*shape)[1:]))
    return Tensor.normal(*shape, mean=0.0, std=std, **kwargs)

  def multinomial(self:Tensor, num_samples:int = 1, replacement:bool = False) -> Tensor:
    assert 1 <= self.ndim <= 2 and num_samples > 0, f"{self.ndim=} must be 1 or 2 dim, {num_samples=} must be positive"
    assert replacement or num_samples == 1, "no replacement only supports num_samples = 1"
    weight = self.unsqueeze(0) if self.ndim == 1 else self
    cdf = (cw := weight.cumsum(1).float()) / cw[:, -1].unsqueeze(1)
    unif_samples = Tensor.rand(num_samples, cdf.shape[0], 1).to(self.device)
    indices = (unif_samples.expand((-1, -1, cdf.shape[1])) >= cdf).sum(2).permute((1, 0))
    return (indices.squeeze(0) if self.ndim == 1 else indices).cast(dtypes.int32)

  # ***** toposort and backward pass *****

  def gradient(self, *targets:Tensor, gradient:Optional[Tensor]=None, materialize_grads=False) -> list[Tensor]:
    """
    Compute the gradient of the targets with respect to self.

    ```python exec="true" source="above" session="tensor" result="python"
    x = Tensor.eye(3)
    y = Tensor([[2.0,0,-2.0]])
    z = y.matmul(x).sum()
    dx, dy = z.gradient(x, y)

    print(dx.tolist())  # dz/dx
    print(dy.tolist())  # dz/dy
    ```
    """
    assert gradient is not None or self.shape == tuple(), "when no gradient is provided, backward must be called on a scalar tensor"
    if gradient is None: gradient = Tensor(1.0, dtype=self.dtype, device=self.device, requires_grad=False)
    rets = []
    target_uops = [x.lazydata for x in targets]
    grads = compute_gradient(self.lazydata, gradient.lazydata, set(target_uops))
    ret = []
    for x in target_uops:
      if (y:=grads.get(x)) is None:
        if materialize_grads: y = x.const_like(0)
        else: raise RuntimeError(f"{x}\n\nnot found in\n\n{self.lazydata}")
      ret.append(y)
    rets.append(ret)
    # create returned Tensors
    return [Tensor(u, device=t.device) for t,u in zip(targets, rets[0])]

  def backward(self, gradient:Optional[Tensor]=None) -> Tensor:
    """
    Propagates the gradient of a tensor backwards through the computation graph.
    If the 'gradient' argument is not provided, the tensor must be a scalar, and the gradient is implicitly set to 1.0.
    ```python exec="true" source="above" session="tensor" result="python"
    t = Tensor([1.0, 2.0, 3.0, 4.0], requires_grad=True)
    t.sum().backward()
    print(t.grad.numpy())
    ```
    """
    all_uops = self.lazydata.toposort
    tensors_need_grad: list[Tensor] = [t for tref in all_tensors if (t:=tref()) is not None and \
                                       t.lazydata in all_uops and t.requires_grad and not Tensor.no_grad]
    # clear contexts
    for t,g in zip(tensors_need_grad, self.gradient(*tensors_need_grad, gradient=gradient, materialize_grads=True)):
      assert g.shape == t.shape, f"grad shape must match tensor shape, {g.shape!r} != {t.shape!r}"
      t.grad = g if t.grad is None else (t.grad + g)
    return self

  # ***** movement low level ops *****

  def view(self, *shape) -> Tensor:
    """`.view` is an alias for `.reshape`."""
    return self.reshape(shape)

  def reshape(self, shape, *args) -> Tensor:
    """
    Returns a tensor with the same data as the original tensor but with a different shape.
    `shape` can be passed as a tuple or as separate arguments.

    ```python exec="true" source="above" session="tensor" result="python"
    t = Tensor.arange(6)
    print(t.reshape(2, 3).numpy())
    ```
    """
    # resolve None and args
    new_shape = tuple([s if s is not None else self.shape[i] for i,s in enumerate(argfix(shape, *args))])
    # resolve -1
    if (c := new_shape.count(-1)) > 1: raise RuntimeError(f"only one dimension can be inferred using -1, getting {new_shape}")
    if c: new_shape = tuple([-prod(self.shape) // prod(new_shape) if s == -1 else s for s in new_shape])
    return self._apply_uop(UOp.reshape, arg=new_shape) if new_shape != self.shape else self

  def expand(self, shape, *args) -> Tensor:
    """
    Returns a tensor that is expanded to the shape that is specified.
    Expand can also increase the number of dimensions that a tensor has.

    Passing a `-1` or `None` to a dimension means that its size will not be changed.

    ```python exec="true" source="above" session="tensor" result="python"
    t = Tensor([1, 2, 3])
    print(t.expand(4, -1).numpy())
    ```
    """
    new_shape = tuple(from_ if to == -1 or to is None else to for from_, to in zip(*(_align_left(self.shape, argfix(shape, *args)))))
    return self._broadcast_to(new_shape)

  def permute(self, order, *args) -> Tensor:
    """
    Returns a tensor that is a permutation of the original tensor.
    The new tensor has the same data as the original tensor but with the dimensions permuted according to the order specified.
    `order` can be passed as a tuple or as separate arguments.

    ```python exec="true" source="above" session="tensor" result="python"
    t = Tensor.arange(6).reshape(2, 3)
    print(t.numpy())
    ```
    ```python exec="true" source="above" session="tensor" result="python"
    print(t.permute(1, 0).numpy())
    ```
    """
    order_arg = tuple(self._resolve_dim(x) for x in argfix(order, *args))
    if sorted(order_arg) != list(range(self.ndim)): raise RuntimeError(f"order is not a valid permutation, getting {order_arg}")
    return self._apply_uop(UOp.permute, arg=order_arg)

  def flip(self, axis, *args) -> Tensor:
    """
    Returns a tensor that reverses the order of the original tensor along given `axis`.
    `axis` can be passed as a tuple or as separate arguments.

    ```python exec="true" source="above" session="tensor" result="python"
    t = Tensor.arange(6).reshape(2, 3)
    print(t.numpy())
    ```
    ```python exec="true" source="above" session="tensor" result="python"
    print(t.flip(0).numpy())
    ```
    ```python exec="true" source="above" session="tensor" result="python"
    print(t.flip((0, 1)).numpy())
    ```
    """
    axis_arg = tuple(self._resolve_dim(x) for x in argfix(axis, *args))
    if len(axis_arg) != len(dedup(axis_arg)): raise RuntimeError(f"dim can appear at most once, getting {axis_arg}")
    return self._apply_uop(UOp.flip, arg=tuple([i in axis_arg for i in range(len(self.shape))]))

  def shrink(self, arg:tuple[Optional[tuple[sint, sint]], ...]) -> Tensor:
    """
    Returns a tensor that shrinks the each axis based on input arg.
    `arg` must have the same length as `self.ndim`.
    For each axis, it can be `None`, which means no shrink, or a tuple `(start, end)` that works the same as Python slice.

    ```python exec="true" source="above" session="tensor" result="python"
    t = Tensor.arange(9).reshape(3, 3)
    print(t.numpy())
    ```
    ```python exec="true" source="above" session="tensor" result="python"
    print(t.shrink(((None, (1, 3)))).numpy())
    ```
    ```python exec="true" source="above" session="tensor" result="python"
    print(t.shrink((((0, 2), (0, 2)))).numpy())
    ```
    """
    if (shrink_arg:=[x if x is not None else (0,s) for x,s in zip(arg, self.shape)]) == [(0,s) for s in self.shape]: return self
    return self._apply_uop(UOp.shrink, arg=tuple(shrink_arg))

  def pad(self, padding:Union[Sequence[sint], Sequence[Optional[tuple[sint, sint]]]], mode:str="constant", value:float=0.0) -> Tensor:
    """
    Returns a tensor with padding applied based on the input `padding`.

    `padding` supports two padding structures:

    1. Flat padding: `(padding_left, padding_right, padding_top, padding_bottom, ...)`
        - This structure matches PyTorch's pad.
        - `padding` length must be even.

    2. Group padding: `(..., (padding_top, padding_bottom), (padding_left, padding_right))`
        - This structure matches pad for JAX, NumPy, TensorFlow, and others.
        - For each axis, padding can be `None`, meaning no padding, or a tuple `(start, end)`.
        - `padding` must have the same length as `self.ndim`.

    Padding values can be negative, resulting in dimension shrinks that work similarly to Python negative slices.
    Padding modes is selected with `mode` which supports `constant`, `reflect` and `replicate`.

    ```python exec="true" source="above" session="tensor" result="python"
    t = Tensor.arange(9).reshape(1, 1, 3, 3)
    print(t.numpy())
    ```
    ```python exec="true" source="above" session="tensor" result="python"
    print(t.pad((1, 2, 0, -1)).numpy())
    ```
    ```python exec="true" source="above" session="tensor" result="python"
    print(t.pad(((None, None, (0, -1), (1, 2)))).numpy())
    ```
    ```python exec="true" source="above" session="tensor" result="python"
    print(t.pad((1, 2, 0, -1), value=-float('inf')).numpy())
    ```
    """
    if mode not in {"constant", "reflect", "replicate", "circular"}: raise NotImplementedError(f"{mode=} is not supported")
    # flat padding
    if all(isinstance(p, (int,UOp)) for p in padding):
      if len(padding)%2 != 0: raise ValueError("Flat padding must have even number of pads")
      pX = _flat_to_grouped(tuple(cast(Sequence[sint], padding)) + (0,0)*(self.ndim - len(padding)//2))
    # group padding
    else: pX = tuple((0,0) if p is None else p for p in cast(Sequence[Optional[tuple[sint, sint]]], padding))
    if len(pX) != self.ndim: raise ValueError(f"padding length is improper, {padding=} {self.ndim=}")
    X, pads = self, tuple((smax(pB,0), smax(pA,0)) for pB,pA in pX)
    if mode == "constant":
      def _constant(x:Tensor,px,v):
        return x._apply_uop(UOp.pad, arg=px) if v == 0 else (x._apply_uop(UOp.pad, arg=px)+Tensor.ones_like(x)._apply_uop(UOp.pad, arg=px).where(0,v))
      return _constant(X, pX, value) if all(resolve(p >= 0) for p in flatten(pX)) else \
             _constant(X.shrink(tuple((-smin(pB,0),smin(pA+s,s)) for (pB,pA),s in zip(pX, X.shape))), pads, value)
    assert all_int(self.shape), f"does not support symbolic shape {self.shape}"
    if mode == "circular":
      if any(pB>sh or pA>sh for (pB,pA),sh in zip(pX, X.shape)): raise ValueError('Padding value causes wrapping around more than once.')
      if any(pB<0 or pA<0 for pB,pA in pX): raise NotImplementedError("Negative pads with circular pads is not supported")
      orig_shape, X = X.shape, X.repeat(tuple(1 + bool(pB) + bool(pA) for pB,pA in pads))
      return X.shrink(tuple((0 if pB == 0 else osh-pB, xsh if pA == 0 else xsh-osh+pA) for (pB,pA),osh,xsh in zip(pads, orig_shape, X.shape)))
    for d,(pB,pA) in enumerate(pads):
      if mode == "reflect":
        if pB >= (s:=X.shape[d]) or pA>=s: raise ValueError(f"Padding ({pB}, {pA}) should be less than the input size={s} for dim={d}.")
        slcB, slcA, = slice(pB,0,-1), slice(s-2 if s-2>=0 else None, s-2-pA if s-2-pA>=0 else None, -1)
        xB, xA = (X[[slc if i == d else slice(None) for i in range(X.ndim)]] if p > 0 else None for slc, p in ((slcB, pB), (slcA, pA)))
      if mode == "replicate":
        shrB, shrA, = tuple((0,1) if i==d else None for i in range(X.ndim)), tuple((X.shape[i]-1,X.shape[i]) if i==d else None for i in range(X.ndim))
        xB, xA = (X.shrink(shr).expand(tuple(p if i==d else None for i in range(X.ndim))) if p > 0 else None for shr, p in ((shrB, pB), (shrA, pA)))
      X = Tensor.cat(*(X_ for X_ in (xB, X, xA) if X_ is not None), dim=d)
    return X.shrink(tuple((-min(pB,0), min(pA+s,s)) for (pB,pA),s in zip(pX, X.shape)))

  # ***** movement high level ops *****

  def _getitem(self, indices, v: Optional[Tensor] = None) -> Tensor:
    # wrap single index into a list
    if (isinstance(indices, list) and all_int(indices)) or not isinstance(indices, (tuple, list)): indices = [indices]
    # turn scalar Tensors into const val for int indexing if possible
    x, indices = self, [self._to_const_val(i) if isinstance(i, Tensor) and i.shape == () else i for i in indices]

    # filter ellipsis and fill with slice(None) or fill rest of indices with slice(None)
    if len(ellipsis_idx := [dim for dim, i in enumerate(indices) if i is Ellipsis]) > 1: raise IndexError("indices can only have a single ellipsis")
    fill_idx = ellipsis_idx[0] if ellipsis_idx else len(indices)
    num_indices = len(indices) - len(ellipsis_idx) - sum(1 for i in indices if i is None)
    if num_indices > self.ndim: raise IndexError(f"too many {num_indices=} for {self.ndim=}")
    indices[fill_idx:fill_idx+1] = [slice(None)] * (self.ndim - num_indices)

    indices_parsed, dim = [], 0
    for index in indices:
      size = 1 if index is None else self.shape[dim]
      boundary, stride = [0, size], 1  # defaults
      match index:
        case list() | tuple() | Tensor():
          if not isinstance(index, Tensor): index = Tensor(index, self.device, requires_grad=False)
          if not dtypes.is_int(index.dtype): raise IndexError(f"index dtype {index.dtype} is not supported")
          index = (index.to(self.device) < 0).where(size, 0) + index # treat negative index values
        case int() | UOp(): # sint
          if index >= size or index < -size: raise IndexError(f"{index=} is out of bounds with {size=}")
          boundary = [index, index+1] if index >= 0 else [index+size, index+size+1]
        case slice():
          if index.step == 0: raise ValueError(f"{index=} cannot have 0 as step")
          if not all(isinstance(s,int) or s is None for s in (index.start,index.stop,index.step)): raise TypeError("only int slicing is supported")
          # handle int slicing
          *boundary, stride = index.indices(cast(SupportsIndex, size))
          if stride * (boundary[1] - boundary[0]) < 0: boundary = [0, 0]
          elif stride < 0: boundary = [boundary[1] + 1, boundary[0] + 1]
          # update size for slice
          size = ceildiv((boundary[1] - boundary[0]), abs(stride))
        case None: pass # do nothing
        case _: raise IndexError(f"{type(index).__name__} indexing is not supported")
      indices_parsed.append({"index":index, "size":size, "boundary":tuple(boundary), "stride":stride})
      if index is not None: dim += 1

    # movement op indexing
    if mops := [i for i in indices_parsed if i['index'] is not None]:
      # flip negative strides
      shrinks, strides = zip(*((i['boundary'], i['stride']) for i in mops))
      x = x.shrink(shrinks).flip(tuple(i for i,st in enumerate(strides) if st < 0))
      # handle stride != 1 or -1
      if any(abs(st) != 1 for st in strides):
        strides = tuple(abs(s) for s in strides)
        # pad shape to multiple of stride
        if not all_int(x.shape): raise RuntimeError("symbolic shape not supported")
        x = x.pad(tuple((0, round_up(s, st) - s) for s, st in zip(x.shape, strides)))
        x = x.reshape(tuple(flatten((s // st, st) for s, st in zip(x.shape, strides))))
        x = x.shrink(tuple(flatten(((0, s), (0, 1)) for s in x.shape[::2]))).reshape(x.shape[::2])

    # dim injection from None by including None dim size (which is 1) and dim collapse by skipping int dim size
    x = x.reshape(tuple(index['size'] for index in indices_parsed if not isinstance(index['index'], int)))

    # tensor indexing
    if tops := [(d,i) for d,i in enumerate(i_ for i_ in indices_parsed if not isinstance(i_['index'], int)) if isinstance(i['index'], Tensor)]:
      # unload the tensor object into actual tensors
      dims, tensors, masks = [d for d,_ in tops], cast(list[Tensor], [i['index'] for _,i in tops]), []
      pre_reduce_shape = x.shape[:dims[0]] + (big_shape := _broadcast_shape(*(t.shape for t in tensors))) + x.shape[dims[0]:]

      # create index masks
      for dim, tensor in zip(dims, tensors):
        try: i = tensor.reshape(tensor.shape + (1,)*(x.ndim - dims[0])).expand(pre_reduce_shape)
        except ValueError as e: raise IndexError(f"cannot broadcast indices: {e}") from e
        masks.append(i._one_hot_along_dim(num_classes=x.shape[dim], dim=(dim - x.ndim)))

      # reduce masks to 1 mask
      mask: Tensor = functools.reduce(lambda x,y: x.mul(y), masks)

      # inject 1's for the extra dims added in create masks
      reshape_arg = x.shape[:dims[0]] + (1,) * len(big_shape) + x.shape[dims[0]:]
      # sum reduce the extra dims introduced in create masks
      x = (x.reshape(reshape_arg) * mask).sum(sum_axis:=tuple(d + len(big_shape) for d in dims), acc_dtype=x.dtype)

      # special permute case
      if dims[0] != 0 and len(dims) != 1 and tuple(dims) != tuple(range(dims[0], dims[-1]+1)):
        x = x.permute(*range(dims[0], dims[0]+len(big_shape)), *range(0, dims[0]), *range(dims[0]+len(big_shape), x.ndim))

      # for advanced setitem, returns whole tensor with indices replaced
      if v is not None:
        vb = v.cast(self.dtype)._broadcast_to(_broadcast_shape(x.shape, v.shape))
        # add back reduced dims from sum
        for dim in sum_axis: vb = vb.unsqueeze(dim)
        # run _masked_setitem on tuple of axis that is to be reduced to match self.shape
        x = _masked_setitem(self, vb, mask, tuple(range(dims[0], dims[0] + len(big_shape))))

    return x

  def __getitem__(self, indices) -> Tensor:
    """
    Retrieve a sub-tensor using indexing.

    Supported Index Types: `int | slice | Tensor | None | List | Tuple | Ellipsis`

    Examples:
    ```python exec="true" source="above" session="tensor" result="python"
    t = Tensor.arange(12).reshape(3, 4)
    print(t.numpy())
    ```

    - Int Indexing: Select an element or sub-tensor using integers for each dimension.
      ```python exec="true" source="above" session="tensor" result="python"
      print(t[1, 2].numpy())
      ```

    - Slice Indexing: Select a range of elements using slice notation (`start:end:stride`).
      ```python exec="true" source="above" session="tensor" result="python"
      print(t[0:2, ::2].numpy())
      ```

    - Tensor Indexing: Use another tensor as indices for advanced indexing. Using `tuple` or `list` here also works.
      ```python exec="true" source="above" session="tensor" result="python"
      print(t[Tensor([2, 0, 1]), Tensor([1, 2, 3])].numpy())
      ```

    - `None` Indexing: Add a new dimension to the tensor.
      ```python exec="true" source="above" session="tensor" result="python"
      print(t[:, None].shape)
      ```

    NOTE: Out-of-bounds indexing results in a value of `0`.
    ```python exec="true" source="above" session="tensor" result="python"
    t = Tensor([1, 2, 3])
    print(t[Tensor([4, 3, 2])].numpy())
    ```
    """
    return self._getitem(indices)

  def __setitem__(self, indices, v:Union[Tensor, ConstType]) -> None:
    if isinstance(self.device, str) and self.device.startswith("DISK"):
      self._getitem(indices).assign(v)
      return
    # NOTE: check that setitem target is valid first
    if not unwrap(self.lazydata.st).contiguous: raise RuntimeError("setitem target needs to be contiguous")
    if not isinstance(v, (Tensor, float, int, bool)): raise TypeError(f"can't set a {type(v).__name__} to a Tensor")
    if not isinstance(v, Tensor): v = Tensor(v, device=self.device, dtype=self.dtype)
    if self.requires_grad or v.requires_grad: raise NotImplementedError("setitem with requires_grad is not supported")

    res = self.realize()._getitem(indices, v)
    # if shapes match and data is not shared it's a copy and we assign to self
    if res.shape == self.shape and res.lazydata is not self.lazydata:
      self.assign(res).realize()
    else: # no copy, basic setitem
      v = v.cast(res.dtype)._broadcast_to(_broadcast_shape(res.shape, v.shape)).contiguous()
      res.assign(v).realize()

  def gather(self:Tensor, dim:int, index:Tensor) -> Tensor:
    """
    Gathers values along an axis specified by `dim`.

    ```python exec="true" source="above" session="tensor" result="python"
    t = Tensor([[1, 2], [3, 4]])
    print(t.numpy())
    ```
    ```python exec="true" source="above" session="tensor" result="python"
    print(t.gather(1, Tensor([[0, 0], [1, 0]])).numpy())
    ```
    """
    assert index.ndim == self.ndim, f"self.ndim must equal index.ndim, {self.ndim=}, {index.ndim=}"
    dim = self._resolve_dim(dim)
    assert all(s >= i for d,(s,i) in enumerate(zip(self.shape, index.shape)) if d != dim), "requires self.shape[d] >= index.shape[d] for all d != dim"
    index = index.to(self.device)
    x = self.shrink(tuple((0, i) if d != dim else None for d,i in enumerate(index.shape))).unsqueeze(-1).transpose(-1, dim)
    return (x * index.unsqueeze(-1)._one_hot_along_dim(self.shape[dim])).sum(-1, acc_dtype=self.dtype)

  def cat(self:Tensor, *args:Tensor, dim:int=0) -> Tensor:
    """
    Concatenates self with other `Tensor` in `args` along an axis specified by `dim`.
    All tensors must have the same shape except in the concatenating dimension.

    ```python exec="true" source="above" session="tensor" result="python"
    t0, t1, t2 = Tensor([[1, 2]]), Tensor([[3, 4]]), Tensor([[5, 6]])
    print(t0.cat(t1, t2, dim=0).numpy())
    ```
    ```python exec="true" source="above" session="tensor" result="python"
    print(t0.cat(t1, t2, dim=1).numpy())
    ```
    """
    dim = self._resolve_dim(dim)
    for arg in args: assert arg.ndim==self.ndim and all(ti==ai for i,(ti,ai) in enumerate(zip(self.shape, arg.shape)) if i!=dim)
    tensors = [self, *args]
    dim_cumsum = list(itertools.accumulate([t.shape[dim] for t in tensors], initial=0))
    for i,t in enumerate(tensors): tensors[i] = t.pad([(dim_cumsum[i], dim_cumsum[-1]-dim_cumsum[i+1]) if j==dim else None for j in range(t.ndim)])
    return functools.reduce(Tensor.add, tensors)

  def stack(self:Tensor, *args:Tensor, dim:int=0) -> Tensor:
    """
    Concatenates self with other `Tensor` in `args` along a new dimension specified by `dim`.

    ```python exec="true" source="above" session="tensor" result="python"
    t0, t1, t2 = Tensor([1, 2]), Tensor([3, 4]), Tensor([5, 6])
    print(t0.stack(t1, t2, dim=0).numpy())
    ```
    ```python exec="true" source="above" session="tensor" result="python"
    print(t0.stack(t1, t2, dim=1).numpy())
    ```
    """
    # checks for shapes and number of dimensions delegated to cat
    return Tensor.cat(*[t.unsqueeze(dim) for t in [self, *args]], dim=dim)

  def repeat_interleave(self, repeats:int, dim:Optional[int]=None) -> Tensor:
    """
    Repeat elements of a tensor.

    ```python exec="true" source="above" session="tensor" result="python"
    t = Tensor([1, 2, 3])
    print(t.repeat_interleave(2).numpy())
    ```
    """
    x, dim = (self.flatten(), 0) if dim is None else (self, self._resolve_dim(dim))
    shp = x.shape
    return x.reshape(*shp[:dim+1], 1, *shp[dim+1:]).expand(*shp[:dim+1], repeats, *shp[dim+1:]).reshape(*shp[:dim], shp[dim]*repeats, *shp[dim+1:])

  def repeat(self, repeats, *args) -> Tensor:
    """
    Repeats tensor number of times along each dimension specified by `repeats`.
    `repeats` can be passed as a tuple or as separate arguments.

    ```python exec="true" source="above" session="tensor" result="python"
    t = Tensor([1, 2, 3])
    print(t.repeat(4, 2).numpy())
    ```
    ```python exec="true" source="above" session="tensor" result="python"
    print(t.repeat(4, 2, 1).shape)
    ```
    """
    repeats = argfix(repeats, *args)
    base_shape = _align_left(self.shape, repeats)[0]
    unsqueezed_shape = flatten([[1, s] for s in base_shape])
    expanded_shape = flatten([[r, s] for r,s in zip(repeats, base_shape)])
    final_shape = [r*s for r,s in zip(repeats, base_shape)]
    return self.reshape(unsqueezed_shape).expand(expanded_shape).reshape(final_shape)

  def _resolve_dim(self, dim:int, *, extra:bool=False) -> int:
    total = self.ndim + int(extra)
    if not -max(1, total) <= dim <= max(1, total)-1: raise IndexError(f"{dim=} out of range {[-max(1, total), max(1, total)-1]}")
    return dim + total if dim < 0 else dim

  def split(self, sizes:Union[int, list[int]], dim:int=0) -> tuple[Tensor, ...]:
    """
    Splits the tensor into chunks along the dimension specified by `dim`.
    If `sizes` is an integer, it splits into equally sized chunks if possible, otherwise the last chunk will be smaller.
    If `sizes` is a list, it splits into `len(sizes)` chunks with size in `dim` according to `size`.

    ```python exec="true" source="above" session="tensor" result="python"
    t = Tensor.arange(10).reshape(5, 2)
    print(t.numpy())
    ```
    ```python exec="true" source="above" session="tensor" result="python"
    split = t.split(2)
    print("\\n".join([repr(x.numpy()) for x in split]))
    ```
    ```python exec="true" source="above" session="tensor" result="python"
    split = t.split([1, 4])
    print("\\n".join([repr(x.numpy()) for x in split]))
    ```
    """
    assert all_int(self.shape), f"does not support symbolic shape {self.shape}"
    dim = self._resolve_dim(dim)
    if isinstance(sizes, int): sizes = [min(sizes, self.shape[dim]-i) for i in range(0, max(1, self.shape[dim]), max(1, sizes))]
    assert sum(sizes) == self.shape[dim], f"expect sizes to sum exactly to {self.shape[dim]}, but got {sum(sizes)}"
    return tuple(self[sl] for sl in [tuple([slice(None)]*dim + [slice(sum(sizes[:i]), sum(sizes[:i + 1]))]) for i in range(len(sizes))])

  def chunk(self, chunks:int, dim:int=0) -> list[Tensor]:
    """
    Splits the tensor into `chunks` number of chunks along the dimension `dim`.
    If the tensor size along `dim` is not divisible by `chunks`, all returned chunks will be the same size except the last one.
    The function may return fewer than the specified number of chunks.

    ```python exec="true" source="above" session="tensor" result="python"
    chunked = Tensor.arange(11).chunk(6)
    print("\\n".join([repr(x.numpy()) for x in chunked]))
    ```
    ```python exec="true" source="above" session="tensor" result="python"
    chunked = Tensor.arange(12).chunk(6)
    print("\\n".join([repr(x.numpy()) for x in chunked]))
    ```
    ```python exec="true" source="above" session="tensor" result="python"
    chunked = Tensor.arange(13).chunk(6)
    print("\\n".join([repr(x.numpy()) for x in chunked]))
    ```
    """
    assert all_int(self.shape), f"does not support symbolic shape {self.shape}"
    assert chunks > 0, f"expect chunks to be greater than 0, got: {chunks}"
    dim = self._resolve_dim(dim)
    return list(self.split(ceildiv(self.shape[dim], chunks) if self.shape[dim] else [0]*chunks, dim=dim))

  def meshgrid(self:Tensor, *args:Tensor, indexing:Union[Literal["ij"], Literal["xy"]]="ij") -> tuple[Tensor, ...]:
    """
    Generates coordinate matrices from coordinate vectors.
    Input tensors can be scalars or 1D tensors.

    `indexing` determines how the output grids are aligned.
    `ij` indexing follows matrix-style indexing and `xy` indexing follows Cartesian-style indexing.

    ```python exec="true" source="above" session="tensor" result="python"
    x, y = Tensor([1, 2, 3]), Tensor([4, 5, 6])
    grid_x, grid_y = x.meshgrid(y)
    print(grid_x.numpy())
    print(grid_y.numpy())
    ```
    ```python exec="true" source="above" session="tensor" result="python"
    grid_x, grid_y = x.meshgrid(y, indexing="xy")
    print(grid_x.numpy())
    print(grid_y.numpy())
    ```
    """
    if indexing not in ("ij", "xy"): raise RuntimeError(f'indexing must be in ("ij", "xy"), got {indexing}')
    if len(tensors:=(self, *args)) == 1: return tensors
    basis = tuple(range(len(tensors))) if indexing == "ij" else (1, 0) + tuple(range(2, len(tensors)))
    tensors = tuple(t.reshape((-1,) + (1,)*(len(args) - i)) for i,t in zip(basis, tensors))
    output_shape = _broadcast_shape(*(t.shape for t in tensors))
    return tuple(t._broadcast_to(output_shape) for t in tensors)

  def squeeze(self, dim:Optional[int]=None) -> Tensor:
    """
    Returns a tensor with specified dimensions of input of size 1 removed.
    If `dim` is not specified, all dimensions with size 1 are removed.

    ```python exec="true" source="above" session="tensor" result="python"
    t = Tensor.zeros(2, 1, 2, 1, 2)
    print(t.squeeze().shape)
    ```
    ```python exec="true" source="above" session="tensor" result="python"
    print(t.squeeze(0).shape)
    ```
    ```python exec="true" source="above" session="tensor" result="python"
    print(t.squeeze(1).shape)
    ```
    """
    if dim is None: return self.reshape(tuple(dim for dim in self.shape if dim != 1))
    dim = self._resolve_dim(dim)
    return self if not self.ndim or self.shape[dim] != 1 else self.reshape(self.shape[:dim] + self.shape[dim+1:])

  def unsqueeze(self, dim:int) -> Tensor:
    """
    Returns a tensor with a new dimension of size 1 inserted at the specified `dim`.

    ```python exec="true" source="above" session="tensor" result="python"
    t = Tensor([1, 2, 3, 4])
    print(t.unsqueeze(0).numpy())
    ```
    ```python exec="true" source="above" session="tensor" result="python"
    print(t.unsqueeze(1).numpy())
    ```
    """
    dim = self._resolve_dim(dim, extra=True)
    return self.reshape(self.shape[:dim] + (1,) + self.shape[dim:])

  @property
  def T(self) -> Tensor:
    """`.T` is an alias for `.transpose()`."""
    return self.transpose()

  def transpose(self, dim0=1, dim1=0) -> Tensor:
    """
    Returns a tensor that is a transposed version of the original tensor.
    The given dimensions `dim0` and `dim1` are swapped.

    ```python exec="true" source="above" session="tensor" result="python"
    t = Tensor.arange(6).reshape(2, 3)
    print(t.numpy())
    ```
    ```python exec="true" source="above" session="tensor" result="python"
    print(t.transpose(0, 1).numpy())
    ```
    """
    order = list(range(self.ndim))
    order[dim0], order[dim1] = order[dim1], order[dim0]
    return self.permute(order)

  def flatten(self, start_dim=0, end_dim=-1):
    """
    Flattens the tensor by reshaping it into a one-dimensional tensor.
    If `start_dim` or `end_dim` are passed, only dimensions starting with `start_dim` and ending with `end_dim` are flattened.

    ```python exec="true" source="above" session="tensor" result="python"
    t = Tensor.arange(8).reshape(2, 2, 2)
    print(t.flatten().numpy())
    ```
    ```python exec="true" source="above" session="tensor" result="python"
    print(t.flatten(start_dim=1).numpy())
    ```
    """
    start_dim, end_dim = self._resolve_dim(start_dim), self._resolve_dim(end_dim)
    return self.reshape(self.shape[:start_dim] + (prod(self.shape[start_dim:end_dim+1]), ) + self.shape[end_dim+1:])

  def unflatten(self, dim:int, sizes:tuple[int,...]):
    """
    Unflattens dimension `dim` of the tensor into multiple dimensions specified by `sizes`. `Tensor.flatten()` is the inverse of this function.

    ```python exec="true" source="above" session="tensor" result="python"
    print(Tensor.ones(3, 4, 1).unflatten(1, (2, 2)).shape)
    ```
    ```python exec="true" source="above" session="tensor" result="python"
    print(Tensor.ones(3, 4, 1).unflatten(1, (-1, 2)).shape)
    ```
    ```python exec="true" source="above" session="tensor" result="python"
    print(Tensor.ones(5, 12, 3).unflatten(-2, (2, 2, 3, 1, 1)).shape)
    ```
    """
    dim = self._resolve_dim(dim)
    return self.reshape(self.shape[:dim] + sizes + self.shape[dim+1:])

  def roll(self, shifts:Union[int, tuple[int, ...]], dims:Union[int, tuple[int, ...]]) -> Tensor:
    """
    Rolls the tensor along specified dimension(s).
    The rolling operation is circular, meaning that elements that go beyond the edge are wrapped around to the beginning of the dimension.

    ```python exec="true" source="above" session="tensor" result="python"
    t = Tensor.arange(4)
    print(t.roll(shifts=1, dims=0).numpy())
    ```
    ```python exec="true" source="above" session="tensor" result="python"
    print(t.roll(shifts=-1, dims=0).numpy())
    ```
    """
    dims, rolled = tuple(self._resolve_dim(d) for d in make_tuple(dims, 1)), self
    for dim, shift in zip(dims, make_tuple(shifts, 1)):
      shift = shift % self.shape[dim]
      rolled = Tensor.cat(rolled[tuple(slice(None) if i != dim else slice(-shift, None) for i in range(rolled.ndim))],
                          rolled[tuple(slice(None) if i != dim else slice(None, -shift) for i in range(rolled.ndim))], dim=dim)
    return rolled

  def rearrange(self, formula:str, **sizes) -> Tensor:
    """
    Rearranges input according to formula

    See: https://einops.rocks/api/rearrange/

    ```python exec="true" source="above" session="tensor" result="python"
    x = Tensor([[1, 2], [3, 4]])
    print(Tensor.rearrange(x, "batch channel -> (batch channel)").numpy())
    ```
    """
    def parse_formula(formula: str):
      tokens = f" {formula} ".replace("…", "...").replace("(", " ( ").replace(")", " ) ").replace(" ", "  ").replace(" 1 ", " ( ) ").split()
      lparens, rparens = map(lambda x: [i for i, ch in enumerate(tokens) if ch == x], ("(", ")"))
      pairs = list(zip(lparens, rparens))
      assert len(lparens) == len(rparens) and sorted(flatten(pairs)) == flatten(pairs), "bracket mismatch"
      return [name for name in tokens if name not in ("(", ")")], [(s - 2*i, e - 1 - 2*i) for i, (s, e) in enumerate(pairs)]

    assert formula.count("->") == 1, 'need exactly one "->" in formula'

    (lhs, unflatten_dims), (rhs, flatten_dims) = map(parse_formula, formula.split("->"))

    for name in sizes: assert name in lhs, f"axis {name} is not used in transform"
    assert sorted(lhs) == sorted(rhs) and len(lhs) == len(set(lhs)), f"name mismatch in {formula}"
    for name in flatten((lhs, rhs)): assert name == "..." or (name.isidentifier() and "_" not in (name[0], name[-1])), f"invalid axis name {name}"
    assert "..." not in flatten([lhs[s:e] for s, e in unflatten_dims]), f"cannot have collapsed ellipsis (...) in lhs of {formula}"
    assert lhs.count("...") <= 1, f"too many ellipses in {formula}"

    # resolve ellipsis
    if "..." in lhs: ell_len = len(self.shape) - len(lhs) + 1 + sum(e - s - 1 for s, e in unflatten_dims)
    lhs, rhs = map(lambda l: l[:(i:=l.index("..."))] + [f"...{j}" for j in range(ell_len)] + l[i + 1:] if "..." in l else l, (lhs, rhs))
    unflatten_dims = [(s + (ell_len - 1 if "...0" in lhs[:s] else 0), e + (ell_len - 1 if "...0" in lhs[:e] else 0)) for s, e in unflatten_dims]
    flatten_dims = [(s + (ell_len - 1 if "...0" in rhs[:s] else 0), e + (ell_len - 1 if "...0" in rhs[:e] else 0)) for s, e in flatten_dims]

    # apply movement ops in order unflatten -> permute -> flatten/unsqueeze
    t = functools.reduce(lambda x, dims: x.unflatten(dims[0], tuple(sizes.get(lhs[d], -1) for d in range(*dims))), unflatten_dims, self)
    for i, name in enumerate(lhs): assert (name not in sizes) or sizes[name] == t.shape[i], f"size provided for dimension {name} incorrect"
    t = t.permute([lhs.index(name) for name in rhs])
    return functools.reduce(lambda x, dims: x.flatten(dims[0], dims[1] - 1) if dims[0]<dims[1] else x.unsqueeze(dims[0]), reversed(flatten_dims), t)

  # ***** reduce ops *****

  def _reduce(self, op:Ops, axis:Optional[Union[int, Sequence[int]]]=None, keepdim=False) -> Tensor:
    axis = tuple(self._resolve_dim(x) for x in (range(self.ndim) if axis is None else make_tuple(axis, 1)))
    if self.ndim == 0: axis = ()
    ret = self._apply_uop(UOp.r, op=op, axis=axis)
    return ret if keepdim else ret.reshape(tuple(s for i,s in enumerate(self.shape) if i not in axis))

  def sum(self, axis:Optional[Union[int, Sequence[int]]]=None, keepdim=False, acc_dtype:Optional[DTypeLike]=None):
    """
    Returns the sum of the elements of the tensor along the specified axis or axes.

    You can pass in `axis` and `keepdim` keyword arguments to control the axis along
    which the maximum is computed and whether the reduced dimensions are retained.

    You can pass in `acc_dtype` keyword argument to control the data type of the accumulation.
    If not specified, the accumulation data type is chosen based on the input tensor's data type.

    ```python exec="true" source="above" session="tensor" result="python"
    t = Tensor.arange(6).reshape(2, 3)
    print(t.numpy())
    ```
    ```python exec="true" source="above" session="tensor" result="python"
    print(t.sum().numpy())
    ```
    ```python exec="true" source="above" session="tensor" result="python"
    print(t.sum(axis=0).numpy())
    ```
    ```python exec="true" source="above" session="tensor" result="python"
    print(t.sum(axis=1).numpy())
    ```
    """
    ret = self.cast(sum_acc_dtype(self.dtype) if acc_dtype is None else acc_dtype)._reduce(Ops.ADD, axis, keepdim)
    return ret.cast(self.dtype) if acc_dtype is None and self.dtype in (dtypes.float16, dtypes.bfloat16) else ret

  def prod(self, axis:Optional[Union[int, Sequence[int]]]=None, keepdim=False, acc_dtype:Optional[DTypeLike]=None):
    """
    Returns the product of the elements of the tensor along the specified axis or axes.

    You can pass in `axis` and `keepdim` keyword arguments to control the axis along
    which the maximum is computed and whether the reduced dimensions are retained.

    You can pass in `acc_dtype` keyword argument to control the data type of the accumulation.
    If not specified, the accumulation data type is chosen based on the input tensor's data type.

    ```python exec="true" source="above" session="tensor" result="python"
    t = Tensor([-1, -2, -3, 1, 2, 3]).reshape(2, 3)
    print(t.numpy())
    ```
    ```python exec="true" source="above" session="tensor" result="python"
    print(t.prod().numpy())
    ```
    ```python exec="true" source="above" session="tensor" result="python"
    print(t.prod(axis=0).numpy())
    ```
    ```python exec="true" source="above" session="tensor" result="python"
    print(t.prod(axis=1).numpy())
    ```
    """
    return self.cast(acc_dtype if acc_dtype is not None else self.dtype)._reduce(Ops.MUL, axis, keepdim)

  def max(self, axis:Optional[Union[int, Sequence[int]]]=None, keepdim=False):
    """
    Returns the maximum value of the tensor along the specified axis or axes.

    You can pass in `axis` and `keepdim` keyword arguments to control the axis along
    which the maximum is computed and whether the reduced dimensions are retained.

    ```python exec="true" source="above" session="tensor" result="python"
    t = Tensor([[1, 0, 2], [5, 4, 3]])
    print(t.numpy())
    ```
    ```python exec="true" source="above" session="tensor" result="python"
    print(t.max().numpy())
    ```
    ```python exec="true" source="above" session="tensor" result="python"
    print(t.max(axis=0).numpy())
    ```
    ```python exec="true" source="above" session="tensor" result="python"
    print(t.max(axis=1, keepdim=True).numpy())
    ```
    """
    return self._reduce(Ops.MAX, axis, keepdim)

  def _inverse(self): return -self if self.is_floating_point() else ~self if dtypes.is_int(self.dtype) else self.logical_not()

  def min(self, axis:Optional[Union[int, Sequence[int]]]=None, keepdim=False):
    """
    Returns the minimum value of the tensor along the specified axis or axes.

    You can pass in `axis` and `keepdim` keyword arguments to control the axis along
    which the minimum is computed and whether the reduced dimensions are retained.

    ```python exec="true" source="above" session="tensor" result="python"
    t = Tensor([[1, 0, 2], [5, 4, 3]])
    print(t.numpy())
    ```
    ```python exec="true" source="above" session="tensor" result="python"
    print(t.min().numpy())
    ```
    ```python exec="true" source="above" session="tensor" result="python"
    print(t.min(axis=0).numpy())
    ```
    ```python exec="true" source="above" session="tensor" result="python"
    print(t.min(axis=1, keepdim=True).numpy())
    ```
    """
    return self._inverse().max(axis=axis, keepdim=keepdim)._inverse()

  def any(self, axis:Optional[Union[int, Sequence[int]]]=None, keepdim=False):
    """
    Tests if any element evaluates to `True` along the specified axis or axes.

    You can pass in `axis` and `keepdim` keyword arguments to control the reduce axis and whether the reduced dimensions are retained.

    ```python exec="true" source="above" session="tensor" result="python"
    t = Tensor([[True, True], [True, False], [False, False]])
    print(t.numpy())
    ```
    ```python exec="true" source="above" session="tensor" result="python"
    print(t.any().numpy())
    ```
    ```python exec="true" source="above" session="tensor" result="python"
    print(t.any(axis=0).numpy())
    ```
    ```python exec="true" source="above" session="tensor" result="python"
    print(t.any(axis=1, keepdim=True).numpy())
    ```
    """
    return self.bool().max(axis, keepdim)

  def all(self, axis:Optional[Union[int, Sequence[int]]]=None, keepdim=False):
    """
    Tests if all element evaluates to `True` along the specified axis or axes.

    You can pass in `axis` and `keepdim` keyword arguments to control the reduce axis and whether the reduced dimensions are retained.

    ```python exec="true" source="above" session="tensor" result="python"
    t = Tensor([[True, True], [True, False], [False, False]])
    print(t.numpy())
    ```
    ```python exec="true" source="above" session="tensor" result="python"
    print(t.all().numpy())
    ```
    ```python exec="true" source="above" session="tensor" result="python"
    print(t.all(axis=0).numpy())
    ```
    ```python exec="true" source="above" session="tensor" result="python"
    print(t.all(axis=1, keepdim=True).numpy())
    ```
    """
    return self.logical_not().any(axis, keepdim).logical_not()

  def mean(self, axis:Optional[Union[int, Sequence[int]]]=None, keepdim=False):
    """
    Returns the mean value of the tensor along the specified axis or axes.

    You can pass in `axis` and `keepdim` keyword arguments to control the axis along
    which the mean is computed and whether the reduced dimensions are retained.

    ```python exec="true" source="above" session="tensor" result="python"
    Tensor.manual_seed(42)
    t = Tensor.normal(2, 3, mean=2.5, std=0.5)
    print(t.numpy())
    ```
    ```python exec="true" source="above" session="tensor" result="python"
    print(t.mean().numpy())
    ```
    ```python exec="true" source="above" session="tensor" result="python"
    print(t.mean(axis=0).numpy())
    ```
    ```python exec="true" source="above" session="tensor" result="python"
    print(t.mean(axis=1).numpy())
    ```
    """
    output_dtype = self.dtype if dtypes.is_float(self.dtype) else dtypes.float32
    numerator = self.cast(sum_acc_dtype(self.dtype)).sum(axis=axis, keepdim=keepdim)
    return numerator.div(prod([si for si, so in zip(self.shape, self.sum(axis=axis, keepdim=True).shape) if resolve(si != so)])).cast(output_dtype)

  def var(self, axis:Optional[Union[int, Sequence[int]]]=None, keepdim=False, correction=1):
    """
    Returns the variance of the tensor along the specified axis or axes.

    You can pass in `axis`, `keepdim`, and `correction` keyword arguments to control the axis along
    which the variance is computed, whether the reduced dimensions are retained, and the Bessel's correction applied.

    ```python exec="true" source="above" session="tensor" result="python"
    Tensor.manual_seed(42)
    t = Tensor.normal(2, 3, mean=2.5, std=0.5)
    print(t.numpy())
    ```
    ```python exec="true" source="above" session="tensor" result="python"
    print(t.var().numpy())
    ```
    ```python exec="true" source="above" session="tensor" result="python"
    print(t.var(axis=0).numpy())
    ```
    ```python exec="true" source="above" session="tensor" result="python"
    print(t.var(axis=1).numpy())
    ```
    """
    squares = (self - self.mean(axis=axis, keepdim=True)).square()
    n = prod([si for si, so in zip(self.shape, squares.sum(axis=axis, keepdim=True).shape) if resolve(si != so)])
    return squares.sum(axis=axis, keepdim=keepdim).div(smax([0, n-correction]))

  def std(self, axis:Optional[Union[int, Sequence[int]]]=None, keepdim=False, correction=1):
    """
    Returns the standard deviation of the tensor along the specified axis or axes.

    You can pass in `axis`, `keepdim`, and `correction` keyword arguments to control the axis along
    which the standard deviation is computed, whether the reduced dimensions are retained, and the Bessel's correction applied.

    ```python exec="true" source="above" session="tensor" result="python"
    Tensor.manual_seed(42)
    t = Tensor.normal(2, 3, mean=2.5, std=0.5)
    print(t.numpy())
    ```
    ```python exec="true" source="above" session="tensor" result="python"
    print(t.std().numpy())
    ```
    ```python exec="true" source="above" session="tensor" result="python"
    print(t.std(axis=0).numpy())
    ```
    ```python exec="true" source="above" session="tensor" result="python"
    print(t.std(axis=1).numpy())
    ```
    """
    return self.var(axis, keepdim, correction).sqrt()

  def std_mean(self, axis:Optional[Union[int, Sequence[int]]]=None, keepdim=False, correction=1):
    """
    Calculates the standard deviation and mean over the dimensions specified by dim.
    Syntactic sugar around `Tensor.std` and `Tensor.mean` to match `torch.std_mean`.

    ```python exec="true" source="above" session="tensor" result="python"
    Tensor.manual_seed(42)
    t = Tensor.normal(2, 3, mean=2.5, std=0.5)
    print(t.numpy())
    ```
    ```python exec="true" source="above" session="tensor" result="python"
    std, mean = t.std_mean()
    print(std.numpy(), mean.numpy())
    ```
    """
    return self.std(axis, keepdim, correction), self.mean(axis, keepdim)

  def _softmax(self, axis, dtype:Optional[DTypeLike]=None):
    m = self - self.max(axis=axis, keepdim=True).detach()
    if dtype is not None: m = m.cast(dtype)
    e = m.exp()
    return m, e, e.sum(axis=axis, keepdim=True)

  def softmax(self, axis=-1, dtype:Optional[DTypeLike]=None):
    """
    Applies the softmax function to the tensor along the specified axis.

    Rescales the elements of the tensor such that they lie in the range [0, 1] and sum to 1.

    You can pass in the `axis` keyword argument to control the axis along which the softmax is computed.

    ```python exec="true" source="above" session="tensor" result="python"
    Tensor.manual_seed(42)
    t = Tensor.randn(2, 3)
    print(t.numpy())
    ```
    ```python exec="true" source="above" session="tensor" result="python"
    print(t.softmax().numpy())
    ```
    ```python exec="true" source="above" session="tensor" result="python"
    print(t.softmax(axis=0).numpy())
    ```
    """
    _, e, ss = self._softmax(axis, dtype)
    return e.div(ss)

  def log_softmax(self, axis=-1, dtype:Optional[DTypeLike]=None):
    """
    Applies the log-softmax function to the tensor along the specified axis.

    The log-softmax function is a numerically stable alternative to the softmax function in log space.

    You can pass in the `axis` keyword argument to control the axis along which the log-softmax is computed.

    ```python exec="true" source="above" session="tensor" result="python"
    Tensor.manual_seed(42)
    t = Tensor.randn(2, 3)
    print(t.numpy())
    ```
    ```python exec="true" source="above" session="tensor" result="python"
    print(t.log_softmax().numpy())
    ```
    ```python exec="true" source="above" session="tensor" result="python"
    print(t.log_softmax(axis=0).numpy())
    ```
    """
    m, _, ss = self._softmax(axis, dtype)
    return m - ss.log()

  def logsumexp(self, axis=None, keepdim=False):
    """
    Computes the log-sum-exp of the tensor along the specified axis or axes.

    The log-sum-exp function is a numerically stable way to compute the logarithm of the sum of exponentials.

    You can pass in `axis` and `keepdim` keyword arguments to control the axis along
    which the log-sum-exp is computed and whether the reduced dimensions are retained.

    ```python exec="true" source="above" session="tensor" result="python"
    Tensor.manual_seed(42)
    t = Tensor.randn(2, 3)
    print(t.numpy())
    ```
    ```python exec="true" source="above" session="tensor" result="python"
    print(t.logsumexp().numpy())
    ```
    ```python exec="true" source="above" session="tensor" result="python"
    print(t.logsumexp(axis=0).numpy())
    ```
    ```python exec="true" source="above" session="tensor" result="python"
    print(t.logsumexp(axis=1).numpy())
    ```
    """
    m = self.max(axis=axis, keepdim=True)
    return (self - m).exp().sum(axis=axis, keepdim=keepdim).log() + m.squeeze(axis)

  def logcumsumexp(self, axis=0):
    """
    Computes the log-cumsum-exp of the tensor along the specified axis or axes.

    The log-cumsum-exp function is a numerically stable way to compute the logarithm of the cumulative sum of exponentials.

    You can pass in the `axis` keyword argument to control the axis along which
    the log-cum-sum-exp is computed.

    ```python exec="true" source="above" session="tensor" result="python"
    Tensor.manual_seed(42)
    t = Tensor.randn(2, 3)
    print(t.numpy())
    ```
    ```python exec="true" source="above" session="tensor" result="python"
    print(t.logcumsumexp().numpy())
    ```
    ```python exec="true" source="above" session="tensor" result="python"
    print(t.logcumsumexp(axis=0).numpy())
    ```
    ```python exec="true" source="above" session="tensor" result="python"
    print(t.logcumsumexp(axis=1).numpy())
    ```
    """
    m = self.max(axis=axis, keepdim=True)
    return (self - m).exp().cumsum(axis=axis).log() + m

  def argmax(self, axis=None, keepdim=False):
    """
    Returns the indices of the maximum value of the tensor along the specified axis.

    You can pass in `axis` and `keepdim` keyword arguments to control the axis along
    which the maximum is computed and whether the reduced dimensions are retained.

    ```python exec="true" source="above" session="tensor" result="python"
    t = Tensor([[1, 0, 2], [5, 4, 3]])
    print(t.numpy())
    ```
    ```python exec="true" source="above" session="tensor" result="python"
    print(t.argmax().numpy()) # Returns the index of the maximum value in the flattened tensor.
    ```
    ```python exec="true" source="above" session="tensor" result="python"
    print(t.argmax(axis=0).numpy()) # Returns the indices of the maximum values along axis 0.
    ```
    ```python exec="true" source="above" session="tensor" result="python"
    print(t.argmax(axis=1).numpy()) # Returns the indices of the maximum values along axis 1.
    ```
    """
    if axis is None: return self.flatten().argmax(0)
    axis = self._resolve_dim(axis)
    m = self == self.max(axis=axis, keepdim=True)
    idx = m * Tensor.arange(self.shape[axis],0,-1, requires_grad=False, device=self.device).reshape(self.shape[axis], *[1]*(self.ndim-axis-1))
    return (self.shape[axis]-idx.max(axis=axis, keepdim=keepdim)).cast(dtypes.int32)

  def argmin(self, axis=None, keepdim=False):
    """
    Returns the indices of the minimum value of the tensor along the specified axis.

    You can pass in `axis` and `keepdim` keyword arguments to control the axis along
    which the minimum is computed and whether the reduced dimensions are retained.

    ```python exec="true" source="above" session="tensor" result="python"
    t = Tensor([[1, 0, 2], [5, 4, 3]])
    print(t.numpy())
    ```
    ```python exec="true" source="above" session="tensor" result="python"
    print(t.argmin().numpy()) # Returns the index of the minimum value in the flattened tensor.
    ```
    ```python exec="true" source="above" session="tensor" result="python"
    print(t.argmin(axis=0).numpy()) # Returns the indices of the minimum values along axis 0.
    ```
    ```python exec="true" source="above" session="tensor" result="python"
    print(t.argmin(axis=1).numpy()) # Returns the indices of the minimum values along axis 1.
    ```
    """
    return self._inverse().argmax(axis=axis, keepdim=keepdim)

  @staticmethod
  def einsum(formula:str, *operands:Tensor|Sequence[Tensor], acc_dtype:Optional[DTypeLike]=None) -> Tensor:
    """
    Sums the product of the elements of the input tensors according to a formula based on the Einstein summation convention.

    See: https://pytorch.org/docs/stable/generated/torch.einsum.html

    ```python exec="true" source="above" session="tensor" result="python"
    x = Tensor([[1, 2], [3, 4]])
    y = Tensor([[5, 6], [7, 8]])
    print(Tensor.einsum("ij,ij->", x, y).numpy())
    ```
    """
    def parse_formula(formula:str, *operands:Tensor):
      if "..." in (formula := formula.replace(" ", "")):
        ell_chars, ell_longest = "".join(set(string.ascii_letters) - set(formula)), 0
        for i, inp in enumerate(filter(lambda x: "..." in x, inputs := formula.split("->")[0].split(","))):
          if (ell_count := max(operands[i].ndim, 1) - (len(inp) - len("..."))) > ell_longest: ell_longest = ell_count
          inputs[i] = inp.replace("...", ell_chars[-ell_count:])
        inputs_str, out_ellipse = ",".join(inputs), ell_chars[-ell_longest:]
        return (inputs_str, formula.split("->")[1].replace("...", out_ellipse)) if "->" in formula else \
          (inputs_str, out_ellipse + ''.join(sorted(c for c in inputs_str if inputs_str.count(c) == 1 and c.isalpha() and c not in out_ellipse)))
      return formula.split("->") if "->" in formula else (formula, ''.join(c for c in sorted(formula) if formula.count(c) == 1 and c.isalpha()))

    xs:tuple[Tensor, ...] = argfix(*operands)
    inputs_str, output = parse_formula(formula, *xs)
    inputs = inputs_str.split(",")
    assert len(xs) == len(inputs), f"number of inputs doesn't match number of operands in formula, expected {len(inputs)}, got {len(xs)}"

    # map the value of each letter in the formula
    letter_val = sorted(merge_dicts([dict(zip(letters, tensor.shape)) for letters, tensor in zip(inputs, xs)]).items())

    xs_:list[Tensor] = []
    lhs = [sorted(enumerate(s), key=lambda e:e[1]) for s in inputs]
    for x,(order,letters) in zip(xs, [list(zip(*l)) for l in lhs]):
      # permute to the sorted letter order, then reshape/expand to create dimensions for the missing letters
      xs_.append(x.permute(order).reshape([val if letter in letters else 1 for letter,val in letter_val]).expand([val for _,val in letter_val]))

    # ordinal encode the output alphabet
    rhs_order = argsort(argsort(list(output)))

    # sum over all axes that's not in the output, then permute to the output order
    return functools.reduce(lambda a,b:a*b, xs_) \
      .sum(axis=[axis for axis,(letter,_) in enumerate(letter_val) if letter not in output], acc_dtype=acc_dtype).permute(rhs_order)

  # ***** processing ops *****

  def _pool(self, k_:tuple[sint, ...], stride:Union[tuple[int, ...], int]=1, dilation:Union[tuple[int, ...], int]=1) -> Tensor:
    assert len(self.shape) >= len(k_), f"can't pool {self.shape} with {k_}"
    s_, d_ = make_tuple(stride, len(k_)), make_tuple(dilation, len(k_))
    assert len(k_) == len(s_) == len(d_), f"stride/dilation mismatch kernel:{k_} stride:{s_} dilation:{d_}"
    noop, i_ = [None] * (self.ndim-len(k_)), self.shape[-len(k_):]
    assert all(resolve(d*(k-1)+1 <= i) for k,d,i in zip(k_,d_,i_)), "kernel size cannot be greater than actual input size"
    o_ = [ceildiv(i-d*(k-1), s) for i,d,k,s in zip(i_,d_,k_,s_)]
    if any(resolve(k > s) for k,s in zip(k_,s_)) or any(d != 1 for d in d_):
      # input size scaling factor to make sure shrink for stride is possible
      f_ = [1 + int(resolve(o*s > i+d)) for o,s,i,d in zip(o_,s_,i_,d_)]
      # # repeats such that we don't need padding
      x = self.repeat([1]*len(noop) + [ceildiv(k*(i*f+d),i) for k,i,d,f in zip(k_,i_,d_,f_)])
      # handle dilation
      x = x.shrink(tuple(noop + [(0,k*(i*f+d)) for k,i,d,f in zip(k_,i_,d_,f_)])).reshape(noop + flatten((k,(i*f+d)) for k,i,d,f in zip(k_,i_,d_,f_)))
      # handle stride
      x = x.shrink(tuple(noop + flatten(((0,k), (0,o*s)) for k,o,s in zip(k_,o_,s_)))).reshape(noop + flatten((k,o,s) for k,o,s in zip(k_,o_,s_)))
      x = x.shrink(tuple(noop + flatten(((0,k), (0,o), (0,1)) for k,o in zip(k_,o_)))).reshape(noop + flatten((k,o) for k,o in zip(k_,o_)))
      # permute to move reduce to the end
      return x.permute(*range(len(noop)), *[len(noop)+i*2+1 for i in range(len(i_))], *[len(noop)+i*2 for i in range(len(i_))])
    # TODO: once the shapetracker can optimize well, remove this alternative implementation
    x = self.pad(tuple(noop + [(0, max(0,o*s-i)) for i,o,s in zip(i_,o_,s_)])).shrink(tuple(noop + [(0,o*s) for o,s in zip(o_,s_)]))
    x = x.reshape(noop + flatten(((o,s) for o,s in zip(o_,s_))))
    x = x.shrink(tuple(noop + flatten(((0,o), (0,k)) for o,k in zip(o_,k_))))
    return x.permute(*range(len(noop)), *[len(noop)+i*2 for i in range(len(i_))], *[len(noop)+i*2+1 for i in range(len(i_))])

  def _resolve_pool_pads(self, padding:Union[int, Sequence[int]], dims:int) -> Sequence[int]:
    if not isinstance(padding, int) and not (len(padding) == 2*dims or len(padding) == dims):
      raise ValueError(f"Padding must be an int or a sequence of length {dims} or {2*dims}, but got {padding=} for {self.shape=} with {dims=}.")
    return [padding]*2*dims if isinstance(padding, int) else (padding if len(padding) == 2*dims else [p for p in padding for _ in range(2)][::-1])

  def _apply_ceil_mode(self, pads:Sequence[int], k_:Tuple[sint, ...], s_:Union[Tuple[int, ...], int], d_:Union[Tuple[int, ...], int]) -> List[int]:
    (d_,s_), i_ = (make_tuple(x, len(k_)) for x in (d_,s_)), self.shape[-len(k_):]
    pads, grouped_pads = list(pads), _flat_to_grouped(pads)
    # https://arxiv.org/pdf/1603.07285 section 5.1, relationship 15.
    o_ = [ceildiv(i+pB+pA - (d*(k-1)+1), s) + 1 for i,d,k,s,(pB,pA) in zip(i_,d_,k_,s_,grouped_pads)]
    for dim,(o,i,s,k,d,(pB,pA)) in enumerate(zip(o_,i_,s_,k_,d_,grouped_pads)):
      # we have to do additional padding before `_pool` so that `o_` in `_pool` is calculated correctly
      # `s*(o-1) + (d*(k-1)+1) - (i+pB+pA)` -> last_sliding_window_start + full_kernel_size - padded_input_shape
      # we decrease padding in the case that a sliding window starts in the end padded region, thereby decreasing `o_` in `_pool`
      # `smax(s*(o-1) - (pB+i-1), 0)` -> last_sliding_window_start - (pad_before + input_size - zero_offset)
      pads[-1-dim*2] += s*(o-1) + (d*(k-1)+1) - (i+pB+pA) - smax(s*(o-1) - (pB+i-1), 0)
    return pads

  # NOTE: these work for more than 2D
  def avg_pool2d(self, kernel_size=(2,2), stride=None, dilation=1, padding=0, ceil_mode=False, count_include_pad=True):
    """
    Applies average pooling over a tensor.

    This function supports three different types of `padding`

    1. `int` (single value):
      Applies the same padding value uniformly to all spatial dimensions.

    2. `Tuple[int, ...]` (length = number of spatial dimensions):
      Specifies a distinct padding value for each spatial dimension in the form `(padding_height, padding_width, ...)`.

    3. `Tuple[int, ...]` (length = 2 * number of spatial dimensions):
      Specifies explicit padding for each side of each spatial dimension in the form
      `(padding_left, padding_right, padding_top, padding_bottom, ...)`.

    When `ceil_mode` is set to `True`, output shape will be determined using ceil division.
    When `count_include_pad` is set to `False`, zero padding will not be included in the averaging calculation.

    NOTE: unlike PyTorch, this implementation is not limited to only 2d pooling and instead works for any number of dimensions.

    See: https://paperswithcode.com/method/average-pooling

    ```python exec="true" source="above" session="tensor" result="python"
    t = Tensor.arange(25).reshape(1, 1, 5, 5)
    print(t.avg_pool2d().numpy())
    ```
    ```python exec="true" source="above" session="tensor" result="python"
    print(t.avg_pool2d(ceil_mode=True).numpy())
    ```
    ```python exec="true" source="above" session="tensor" result="python"
    print(t.avg_pool2d(padding=1).numpy())
    ```
    ```python exec="true" source="above" session="tensor" result="python"
    print(t.avg_pool2d(padding=1, count_include_pad=False).numpy())
    ```
    """
    axis = tuple(range(-len(k_ := make_tuple(kernel_size, 2)), 0))
    def pool(x:Tensor, padding_:Sequence[int]) -> Tensor: return x.pad(padding_)._pool(k_, stride if stride is not None else k_, dilation)
    reg_pads = self._resolve_pool_pads(padding, len(k_))
    ceil_pads = self._apply_ceil_mode(reg_pads, k_, stride if stride is not None else k_, dilation)
    if not count_include_pad:
      pads = ceil_pads if ceil_mode else reg_pads
      return pool(self, pads).sum(axis) / pool(self.ones_like(), pads).sum(axis)
    if not ceil_mode: return pool(self, reg_pads).mean(axis)
    return pool(self, ceil_pads).sum(axis) / pool(self.pad(reg_pads).ones_like(), tuple(cp-rp for cp,rp in zip(ceil_pads, reg_pads))).sum(axis)

  def max_pool2d(self, kernel_size=(2,2), stride=None, dilation=1, padding=0, ceil_mode=False):
    """
    Applies max pooling over a tensor.

    This function supports three different types of `padding`

    1. `int` (single value):
      Applies the same padding value uniformly to all spatial dimensions.

    2. `Tuple[int, ...]` (length = number of spatial dimensions):
      Specifies a distinct padding value for each spatial dimension in the form `(padding_height, padding_width, ...)`.

    3. `Tuple[int, ...]` (length = 2 * number of spatial dimensions):
      Specifies explicit padding for each side of each spatial dimension in the form
      `(padding_left, padding_right, padding_top, padding_bottom, ...)`.

    When `ceil_mode` is set to `True`, output shape will be determined using ceil division.

    NOTE: unlike PyTorch, this implementation is not limited to only 2d pooling and instead works for any number of dimensions.

    See: https://paperswithcode.com/method/max-pooling

    ```python exec="true" source="above" session="tensor" result="python"
    t = Tensor.arange(25).reshape(1, 1, 5, 5)
    print(t.max_pool2d().numpy())
    ```
    ```python exec="true" source="above" session="tensor" result="python"
    print(t.max_pool2d(ceil_mode=True).numpy())
    ```
    ```python exec="true" source="above" session="tensor" result="python"
    print(t.max_pool2d(padding=1).numpy())
    ```
    """
    pads = self._resolve_pool_pads(padding, len(k_ := make_tuple(kernel_size, 2)))
    if ceil_mode: pads = self._apply_ceil_mode(pads, k_, stride if stride is not None else k_, dilation)
    return self.pad(pads, value=dtypes.min(self.dtype))._pool(k_, stride if stride is not None else k_, dilation).max(tuple(range(-len(k_), 0)))

  def conv2d(self, weight:Tensor, bias:Optional[Tensor]=None, groups=1, stride=1, dilation=1, padding:int|tuple[int, ...]=0,
             acc_dtype:Optional[DTypeLike]=None) -> Tensor:
    """
    Applies a convolution over a tensor with a given `weight` and optional `bias`.

    This function supports three different types of `padding`

    1. `int` (single value):
      Applies the same padding value uniformly to all spatial dimensions.

    2. `Tuple[int, ...]` (length = number of spatial dimensions):
      Specifies a distinct padding value for each spatial dimension in the form `(padding_height, padding_width, ...)`.

    3. `Tuple[int, ...]` (length = 2 * number of spatial dimensions):
      Specifies explicit padding for each side of each spatial dimension in the form
      `(padding_left, padding_right, padding_top, padding_bottom, ...)`.

    NOTE: unlike PyTorch, this implementation is not limited to only 2d convolutions and instead works for any number of dimensions.

    See: https://pytorch.org/docs/stable/generated/torch.nn.Conv2d.html

    ```python exec="true" source="above" session="tensor" result="python"
    t = Tensor.arange(9).reshape(1, 1, 3, 3)
    w = Tensor.ones(1, 1, 2, 2)
    print(t.conv2d(w).numpy())
    ```
    """
    if IMAGE: return self.image_conv2d(weight, bias, groups, stride, dilation, padding, acc_dtype)
    (bs,cin_), (cout,cin), HW = self.shape[:2], weight.shape[:2], weight.shape[2:]
    padding_ = self._resolve_pool_pads(padding, len(HW))
    assert groups*cin == cin_ and len(self.shape) == len(weight.shape), f"Input Tensor shape {self.shape} does not match the shape of the weights {weight.shape}. ({groups*cin} vs. {cin_})"  # noqa: E501

    # conv2d is a pooling op (with padding)
    x = self.pad(padding_)._pool(HW, stride, dilation)   # (bs, groups*cin, oy, ox, H, W)
    rcout, oyx = cout//groups, x.shape[2:-len(HW)]
    if not all(x == 3 for x in HW) or stride != 1 or dilation != 1 or not WINO:
      # normal conv
      x = x.reshape(bs, groups, cin, 1, *oyx, *HW).expand(bs, groups, cin, rcout, *oyx, *HW).permute(0,1,3,*[4+i for i in range(len(oyx))],2,*[4+len(oyx)+i for i in range(len(HW))])  # noqa: E501

      # conv! broadcasted to (bs, groups, rcout, *oyx, cin, *HW)
      ret = (x * weight.reshape(1, groups, rcout, *[1] * len(oyx), cin, *HW)).sum([-1-i for i in range(1+len(oyx))], keepdim=True, acc_dtype=acc_dtype).reshape(bs, cout, *oyx)  # noqa: E501
      return ret if bias is None else ret.add(bias.reshape(1, -1, *[1] * len(HW)))

    HWI, HWO = (6,) * len(HW), (4,) * len(HW)  # F(4x4,3x3) winograd tiles
    winograd_G = [[1/4, 0, 0], [-1/6, -1/6, -1/6], [-1/6, 1/6, -1/6], [1/24, 1/12, 1/6], [1/24, -1/12, 1/6], [0, 0, 1]]
    winograd_Bt = [[4, 0, -5, 0, 1, 0], [0, -4, -4, 1, 1, 0], [0, 4, -4, -1, 1, 0], [0, -2, -1, 2, 1, 0], [0, 2, -1, -2, 1, 0], [0, 4, 0, -5, 0, 1]]
    winograd_At = [[1, 1, 1, 1, 1, 0], [0, 1, -1, 2, -2, 0], [0, 1, 1, 4, 4, 0], [0, 1, -1, 8, -8, 1]] # applying At in pre-order doubles compile time

    # todo: stride == dilation
    # use padding to round up to 4x4 output tiles
    # (bs, cin_, tyx, HWI)
    d = self.pad(sum([[padding_[i*2], padding_[i*2+1] + (-(dim + sum(padding_[i * 2:(i + 1) * 2]) - 2) % 4)] for i, dim in enumerate(self.shape[-len(HW):])], []))._pool(HWI, HWO)  # noqa: E501
    # move HW to the front: # (HWI, bs, cin_, tyx)
    d = d.permute(*range(len(d.shape)-len(HW),len(d.shape)), *range(len(d.shape)-len(HW)))
    tyx = d.shape[-len(HWI):]  # dim of tiling

    g = weight.permute(*range(len(weight.shape)-len(HW),len(weight.shape)), *range(len(weight.shape)-len(HW)))  # move HW to the front

    # compute 6x6 winograd tiles: GgGt, BtdB
    # (HWI, groups * rcout, cin) -> (HWI, bs=1, groups, rcout, cin, tyx=(1,1))
    gfactors = _apply_winograd_matrix(winograd_G, g, len(HW)).reshape(*HWI, 1, groups, rcout, cin, *([1]*len(tyx)))
    # (HWI, bs, cin_, tyx) -> (HWI, bs, groups, 1 ,cin, *tyx)
    dfactors = _apply_winograd_matrix(winograd_Bt, d, len(HW)).reshape(*HWI, bs, groups, 1, cin, *tyx)

    # matmul; sum across cin: (HWI, bs, groups, rcout, *tyx); then HWI -> HWO: (HWO, bs, groups, rcout, *tyx)
    ret = _apply_winograd_matrix(winograd_At, (gfactors * dfactors).sum(axis=-1-len(HW), acc_dtype=acc_dtype), len(HW))

    # interleave tyx and HWO: (bs, groups, rcout, oy, HO, ox, WO)
    ret = ret.permute([*range(len(HW), len(ret.shape)-len(HW)), *[i+o for i in range(len(HW)) for o in [len(ret.shape)-len(HW),0]]])
    # merge groups and rcout, tyx and HWO: (bs, groups, cout, *yx), shrink to final
    ret = ret.reshape(bs, cout, *[c * HWO[i] for i, c in enumerate(tyx)]).shrink(tuple((0, s) for s in [bs, cout, *oyx]))

    return (ret if bias is None else ret.add(bias.reshape(1, -1, *[1 for _ in range(len(HW))]))).contiguous().contiguous_backward()

  def conv_transpose2d(self, weight:Tensor, bias:Optional[Tensor]=None, groups=1, stride=1, dilation=1, padding=0, output_padding=0) -> Tensor:
    """
    Applies a transposed convolution over a tensor with a given `weight` and optional `bias`.

    This function supports three different types of `padding`

    1. `int` (single value):
      Applies the same padding value uniformly to all spatial dimensions.

    2. `Tuple[int, ...]` (length = number of spatial dimensions):
      Specifies a distinct padding value for each spatial dimension in the form `(padding_height, padding_width, ...)`.

    3. `Tuple[int, ...]` (length = 2 * number of spatial dimensions):
      Specifies explicit padding for each side of each spatial dimension in the form
      `(padding_left, padding_right, padding_top, padding_bottom, ...)`.

    NOTE: unlike PyTorch, this implementation is not limited to only 2d transposed convolutions and instead works for any number of dimensions.

    See: https://pytorch.org/docs/stable/generated/torch.nn.ConvTranspose2d.html

    ```python exec="true" source="above" session="tensor" result="python"
    t = Tensor.arange(9).reshape(1, 1, 3, 3)
    w = Tensor.ones(1, 1, 2, 2)
    print(t.conv_transpose2d(w).numpy())
    ```
    """
    x, w = self, weight.unflatten(0, (groups, -1)).transpose(1, 2).flip(*range(3, len(weight.shape)+1))
    HW = weight.shape[2:]
    padding = _flat_to_grouped(self._resolve_pool_pads(padding, len(HW)))
    stride, dilation, output_padding = [make_tuple(x, len(HW)) for x in (stride, dilation, output_padding)]
    if any(s>1 for s in stride):
      # handle strides: (k) -> reshape -> (k,1) -> pad -> (k,s) -> reshape -> (k*s) -> shrink (k-(s-1))
      x = x.reshape(None, None, *flatten((k,1) for k in x.shape[2:]))
      x = x.pad((None, None, *flatten((None,(0,s-1)) for s in stride)))
      x = x.reshape(None, None, *[k*s for k,s in zip(x.shape[2::2], stride)])
      x = x.shrink((None, None, *[(0,k-(s-1)) for k,s in zip(x.shape[2:], stride)]))
    padding = flatten((((k-1)*d-pB,(k-1)*d-pA+op) for k,d,(pB,pA),op in reversed(list(zip(HW, dilation, padding, output_padding)))))
    return x.conv2d(w.flatten(end_dim=1), groups=groups, bias=bias, dilation=dilation, padding=padding)

  def dot(self, w:Tensor, acc_dtype:Optional[DTypeLike]=None) -> Tensor:

    """
    Performs dot product between two tensors.
    If `w` is 1-D, it's a sum product over the last axis of `self` and `w`.
    If `w` is N-D with N>=2, it's a sum product over the last axis of `self` and the second-to-last axis of `w`.

    You can pass in the optional `acc_dtype` keyword argument to control the data type of the accumulation.

    ```python exec="true" source="above" session="tensor" result="python"
    a = Tensor([1, 2, 3])
    b = Tensor([1, 1, 0])
    print(a.dot(b).numpy())
    ```
    ```python exec="true" source="above" session="tensor" result="python"
    a = Tensor([[1, 2], [3, 4]])
    b = Tensor([[5, 6], [7, 8]])
    print(a.dot(b).numpy())
    ```
    """
    if IMAGE: return self.image_dot(w, acc_dtype)
    x, dx, dw = self, self.ndim, w.ndim
    if not (dx > 0 and dw > 0): raise RuntimeError(f"both tensors need to be at least 1D, got {dx}D and {dw}D")
    if x.shape[-1] != w.shape[axis_w:=-min(w.ndim,2)]: raise RuntimeError(f"cannot dot {x.shape} and {w.shape}")
    x = x.reshape(*x.shape[0:-1], *[1]*min(dx-1, dw-1, 1), x.shape[-1])
    w = w.reshape(*w.shape[0:-2], *[1]*min(dx-1, dw-1, 1), *w.shape[axis_w:]).transpose(-1, axis_w)
    return (x*w).sum(-1, acc_dtype=acc_dtype).cast(least_upper_dtype(x.dtype, w.dtype) if acc_dtype is None else acc_dtype)

  def matmul(self, x:Tensor, reverse=False, acc_dtype:Optional[DTypeLike]=None) -> Tensor:
    """
    Performs matrix multiplication between two tensors.

    You can pass in the `reverse` keyword argument to control the order of the matrix multiplication.
    You can pass in the optional `acc_dtype` keyword argument to control the data type of the accumulation.

    ```python exec="true" source="above" session="tensor" result="python"
    a = Tensor([[1, 2], [3, 4]])
    b = Tensor([[5, 6], [7, 8]])
    print(a.matmul(b).numpy())
    ```
    """
    return x.dot(self, acc_dtype=acc_dtype) if reverse else self.dot(x, acc_dtype=acc_dtype)

  def _cumalu(self, axis:int, op:Ops, _include_initial=False) -> Tensor:
    assert self.shape[axis] != 0 and op in (Ops.ADD, Ops.MAX)
    pl_sz = self.shape[axis] - int(not _include_initial)
    pooled = self.transpose(axis,-1).pad((pl_sz, -int(_include_initial)), value=identity_element(op, self.dtype))._pool((self.shape[axis],))
    return (pooled.sum(-1) if op is Ops.ADD else pooled.max(-1)).transpose(axis,-1)

  def _split_cumalu(self, axis:int, op:Ops) -> Tensor:
    axis = self._resolve_dim(axis)
    if self.ndim == 0 or 0 in self.shape: return self
    # TODO: someday the optimizer will find this on it's own
    # for now this is a two stage cumsum
    SPLIT = 256
    if not isinstance(s:=self.shape[axis], int) or s <= SPLIT*2: return self._cumalu(axis, op)
    ret = self.transpose(axis,-1).pad((round_up(s, SPLIT)-s, 0), value=identity_element(op, self.dtype)).unflatten(-1, (-1, SPLIT))._cumalu(-1, op)
    base = ret[..., -1]._cumalu(-1, op, _include_initial=True)
    base = base.unsqueeze(-1).expand(*base.shape, ret.shape[-1])
    def fix(x:Tensor): return x.flatten(start_dim=-2)[..., -s:].transpose(axis,-1)
    return fix(ret) + fix(base) if op is Ops.ADD else fix(ret).maximum(fix(base))

  def cumsum(self, axis:int=0) -> Tensor:
    """
    Computes the cumulative sum of the tensor along the specified `axis`.

    ```python exec="true" source="above" session="tensor" result="python"
    t = Tensor.ones(2, 3)
    print(t.numpy())
    ```
    ```python exec="true" source="above" session="tensor" result="python"
    print(t.cumsum(1).numpy())
    ```
    """
    return self._split_cumalu(axis, Ops.ADD)

  def cummax(self, axis:int=0) -> Tensor:
    """
    Computes the cumulative max of the tensor along the specified `axis`.

    ```python exec="true" source="above" session="tensor" result="python"
    t = Tensor([0, 1, -1, 2, -2, 3, -3])
    print(t.numpy())
    ```
    ```python exec="true" source="above" session="tensor" result="python"
    print(t.cummax(0).numpy())
    ```
    """
    return self._split_cumalu(axis, Ops.MAX)

  @staticmethod
  def _tri(r:sint, c:sint, diagonal:int=0, **kwargs) -> Tensor:
    assert isinstance(r, int) and isinstance(c, int), f"does not support symbolic, getting {r=}, {c=}"
    if r == 0 or c == 0 or diagonal >= c: return Tensor.zeros(r,c,**kwargs)
    if r+diagonal <= 0: return Tensor.ones(r,c,**kwargs)
    s = r+c-1
    # build a (s, s) upper triangle
    t = Tensor.ones(s,s,**kwargs).pad((None,(0,s))).flatten().shrink(((0,s*(2*s-1)),)).reshape(s,-1).shrink((None,(0,s)))
    return t[:r,-diagonal:c-diagonal] if diagonal <= 0 else t[diagonal:r+diagonal,:c]

  def triu(self, diagonal:int=0) -> Tensor:
    """
    Returns the upper triangular part of the tensor, the other elements are set to 0.

    The argument `diagonal` determines which diagonal is on the boundary. `diagonal = 0` means the main diagonal.
    Positive `diagonal` means above the main diagonal, and negative `diagonal` means below the main diagonal.

    ```python exec="true" source="above" session="tensor" result="python"
    t = Tensor([[1, 2, 3, 4], [5, 6, 7, 8], [9, 10, 11, 12]])
    print(t.numpy())
    ```
    ```python exec="true" source="above" session="tensor" result="python"
    print(t.triu(diagonal=0).numpy())
    ```
    ```python exec="true" source="above" session="tensor" result="python"
    print(t.triu(diagonal=1).numpy())
    ```
    ```python exec="true" source="above" session="tensor" result="python"
    print(t.triu(diagonal=-1).numpy())
    ```
    """
    return Tensor._tri(self.shape[-2], self.shape[-1], diagonal=diagonal, device=self.device, dtype=dtypes.bool).where(self, 0).cast(self.dtype)

  def tril(self, diagonal:int=0) -> Tensor:
    """
    Returns the lower triangular part of the tensor, the other elements are set to 0.

    The argument `diagonal` determines which diagonal is on the boundary. `diagonal = 0` means the main diagonal.
    Positive `diagonal` means above the main diagonal, and negative `diagonal` means below the main diagonal.

    ```python exec="true" source="above" session="tensor" result="python"
    t = Tensor([[1, 2, 3, 4], [5, 6, 7, 8], [9, 10, 11, 12]])
    print(t.numpy())
    ```
    ```python exec="true" source="above" session="tensor" result="python"
    print(t.tril(diagonal=0).numpy())
    ```
    ```python exec="true" source="above" session="tensor" result="python"
    print(t.tril(diagonal=1).numpy())
    ```
    ```python exec="true" source="above" session="tensor" result="python"
    print(t.tril(diagonal=-1).numpy())
    ```
    """
    return Tensor._tri(self.shape[-2], self.shape[-1], diagonal=diagonal+1, device=self.device, dtype=dtypes.bool).where(0, self).cast(self.dtype)

  def interpolate(self, size:tuple[int, ...], mode:str="linear", align_corners:bool=False) -> Tensor:
    """
    Downsamples or Upsamples to the input `size`, accepts 0 to N batch dimensions.

    The interpolation algorithm is selected with `mode` which currently only supports `linear`, `nearest` and `nearest-exact`.
    To run `bilinear` or `trilinear`, pass in a 2D or 3D size.

    ```python exec="true" source="above" session="tensor" result="python"
    t = Tensor([[1, 2, 3, 4], [21, 22, 23, 24], [41, 42, 43, 44]])
    print(t.numpy())
    ```
    ```python exec="true" source="above" session="tensor" result="python"
    print(t.interpolate(size=(2,3), mode="linear").numpy())
    ```
    """
    assert isinstance(size, (tuple,list)) and all_int(size) and 0 < len(size) <= self.ndim, f"invalid {size=}"
    assert mode in ("linear", "nearest", "nearest-exact"), "only supports linear, nearest or nearest-exact interpolate"
    assert not (align_corners and mode != "linear"), "align_corners option can only be set with the interpolating mode linear"
    x, expand = self, list(self.shape)
    for i in range(-1,-len(size)-1,-1):
      scale = (self.shape[i] - int(align_corners)) / (size[i] - int(align_corners))
      arr, reshape = Tensor.arange(size[i], dtype=dtypes.float32, device=self.device), [1] * self.ndim
      reshape[i] = expand[i] = size[i]
      if mode == "linear":
        index = (scale*arr if align_corners else (scale*(arr+0.5))-0.5).clip(0, self.shape[i]-1)
        low, high, perc = [y.reshape(reshape).expand(expand) for y in (index.floor(), index.ceil(), index - index.floor())]
        x = x.gather(i, low).lerp(x.gather(i, high), perc)
      else:
        index = (scale*(arr+0.5) if mode=="nearest-exact" else scale*arr).cast(dtypes.int32).reshape(reshape).expand(expand)
        x = x.gather(i, index)
    return x.cast(self.dtype)

  def scatter(self, dim:int, index:Tensor, src:Union[Tensor, ConstType], reduce:Union[None, Literal['multiply'], Literal['add']]=None) -> Tensor:
    """
    Scatters `src` values along an axis specified by `dim`.
    Apply `add` or `multiply` reduction operation with `reduce`.

    ```python exec="true" source="above" session="tensor" result="python"
    src = Tensor.arange(1, 11).reshape(2, 5)
    print(src.numpy())
    ```
    ```python exec="true" source="above" session="tensor" result="python"
    index = Tensor([[0, 1, 2, 0]])
    print(Tensor.zeros(3, 5, dtype=src.dtype).scatter(0, index, src).numpy())
    ```
    ```python exec="true" source="above" session="tensor" result="python"
    index = Tensor([[0, 1, 2], [0, 1, 4]])
    print(Tensor.zeros(3, 5, dtype=src.dtype).scatter(1, index, src).numpy())
    ```
    ```python exec="true" source="above" session="tensor" result="python"
    print(Tensor.full((2, 4), 2.0).scatter(1, Tensor([[2], [3]]), 1.23, reduce='multiply').numpy())
    ```
    ```python exec="true" source="above" session="tensor" result="python"
    print(Tensor.full((2, 4), 2.0).scatter(1, Tensor([[2], [3]]), 1.23, reduce='add').numpy())
    ```
    """
    if reduce not in {None, "add", "multiply"}: raise TypeError(f"{reduce=} must be one of None, 'multiply', or 'add'")
    index, dim = index.to(self.device), self._resolve_dim(dim)
    src = src.cast(self.dtype) if isinstance(src, Tensor) else Tensor(src, device=self.device, dtype=self.dtype)._broadcast_to(index.shape)
    assert index.ndim == self.ndim == src.ndim, f"self.ndim, index.ndim and src.dim must all equal, {self.ndim=} {index.ndim=} {src.ndim=}"
    assert all((d == dim or self_ >= index_) and src_ >= index_ for d,(self_,index_,src_) in enumerate(zip(self.shape, index.shape, src.shape))), \
      f"All dimensions of {index.shape=} should be <= to all dimensions of {src.shape=} and all dimensions except dimension {dim} of {self.shape=}"
    # shrink src to index shape to shrink away the unused values
    src = src.shrink(tuple((0,s) for s in index.shape))
    # prepare src and mask for reduce with respect to dim
    src = src.unsqueeze(-1).expand(*src.shape, self.shape[dim]).transpose(-1, dim)
    mask = index.unsqueeze(-1)._one_hot_along_dim(self.shape[dim]).transpose(-1, dim)
    # pad src and mask to self.shape so that reduce can be done with padded values as no-ops
    src, mask = (x.pad(tuple((0, self.shape[i] - x.shape[i]) if i != dim else None for i in range(self.ndim)) + (None,)) for x in (src, mask))
    if reduce == "add": return mask.where(src, 0).sum(-1, acc_dtype=self.dtype) + self
    if reduce == "multiply": return mask.where(src, 1).prod(-1, acc_dtype=self.dtype) * self
    return _masked_setitem(self, src, mask, (-1,))

  # ***** unary ops *****

  def logical_not(self):
    """
    Computes the logical NOT of the tensor element-wise.

    ```python exec="true" source="above" session="tensor" result="python"
    print(Tensor([False, True]).logical_not().numpy())
    ```
    """
    return super().logical_not()
  def neg(self):
    """
    Negates the tensor element-wise.

    ```python exec="true" source="above" session="tensor" result="python"
    print(Tensor([-3., -2., -1., 0., 1., 2., 3.]).neg().numpy())
    ```
    """
    return super().neg()
  def contiguous(self):
    """
    Returns a contiguous tensor.
    """
    return self._apply_uop(UOp.contiguous)
  def contiguous_backward(self):
    """
    Inserts a contiguous operation in the backward pass.
    """
    return self._apply_uop(UOp.contiguous_backward)
  def log(self):
    """
    Computes the natural logarithm element-wise.

    See: https://en.wikipedia.org/wiki/Logarithm

    ```python exec="true" source="above" session="tensor" result="python"
    print(Tensor([1., 2., 4., 8.]).log().numpy())
    ```
    """
    return self.log2()*math.log(2)
  def log2(self):
    """
    Computes the base-2 logarithm element-wise.

    See: https://en.wikipedia.org/wiki/Logarithm

    ```python exec="true" source="above" session="tensor" result="python"
    print(Tensor([1., 2., 4., 8.]).log2().numpy())
    ```
    """
    return super().log2()
  def exp(self):
    """
    Computes the exponential function element-wise.

    See: https://en.wikipedia.org/wiki/Exponential_function

    ```python exec="true" source="above" session="tensor" result="python"
    print(Tensor([0., 1., 2., 3.]).exp().numpy())
    ```
    """
    return self.mul(1/math.log(2)).exp2()
  def exp2(self):
    """
    Computes the base-2 exponential function element-wise.

    See: https://en.wikipedia.org/wiki/Exponential_function

    ```python exec="true" source="above" session="tensor" result="python"
    print(Tensor([0., 1., 2., 3.]).exp2().numpy())
    ```
    """
    return super().exp2()
  def relu(self):
    """
    Applies the Rectified Linear Unit (ReLU) function element-wise.

    - Described: https://paperswithcode.com/method/relu

    ```python exec="true" source="above" session="tensor" result="python"
    print(Tensor([-3., -2., -1., 0., 1., 2., 3.]).relu().numpy())
    ```
    """
    return (self>0).where(self, 0)

  def sigmoid(self):
    """
    Applies the Sigmoid function element-wise.

    - Described: https://en.wikipedia.org/wiki/Sigmoid_function

    ```python exec="true" source="above" session="tensor" result="python"
    print(Tensor([-3., -2., -1., 0., 1., 2., 3.]).sigmoid().numpy())
    ```
    """
    return (1 + (self * (-1/math.log(2))).exp2()).reciprocal()

  def hardsigmoid(self, alpha:float=1/6, beta:float=0.5):
    """
    Applies the Hardsigmoid function element-wise.
    NOTE: default `alpha` and `beta` values is taken from torch

    - Described: https://paperswithcode.com/method/hard-sigmoid
    - See: https://pytorch.org/docs/stable/generated/torch.nn.functional.hardsigmoid.html

    ```python exec="true" source="above" session="tensor" result="python"
    print(Tensor([-3., -2., -1., 0., 1., 2., 3.]).hardsigmoid().numpy())
    ```
    """
    return (alpha * self + beta).relu() - (alpha * self + beta - 1).relu()

  def sqrt(self):
    """
    Computes the square root of the tensor element-wise.

    ```python exec="true" source="above" session="tensor" result="python"
    print(Tensor([1., 2., 3., 4.]).sqrt().numpy())
    ```
    """
    return super().sqrt()
  def rsqrt(self):
    """
    Computes the reciprocal of the square root of the tensor element-wise.

    ```python exec="true" source="above" session="tensor" result="python"
    print(Tensor([1., 2., 3., 4.]).rsqrt().numpy())
    ```
    """
    return self.reciprocal().sqrt()
  def sin(self):
    """
    Computes the sine of the tensor element-wise.

    ```python exec="true" source="above" session="tensor" result="python"
    print(Tensor([0., math.pi/2, math.pi, 3*math.pi/2, 2*math.pi]).sin().numpy())
    ```
    """
    return super().sin()
  def cos(self):
    """
    Computes the cosine of the tensor element-wise.

    ```python exec="true" source="above" session="tensor" result="python"
    print(Tensor([0., math.pi/2, math.pi, 3*math.pi/2, 2*math.pi]).cos().numpy())
    ```
    """
    return ((math.pi/2)-self).sin()
  def tan(self):
    """
    Computes the tangent of the tensor element-wise.

    ```python exec="true" source="above" session="tensor" result="python"
    print(Tensor([0., math.pi/4, math.pi/2, 3*math.pi/4, math.pi]).tan().numpy())
    ```
    """
    return self.sin() / self.cos()

  def asin(self):
    """
    Computes the inverse sine (arcsine) of the tensor element-wise.

    ```python exec="true" source="above" session="tensor" result="python"
    print(Tensor([-0.9, -0.6, -0.3, 0., 0.3, 0.6, 0.9]).asin().numpy())
    ```
    """
    # https://personal.math.ubc.ca/~cbm/aands/page_81.htm 4.4.46
    coefficients = [-0.0012624911, 0.0066700901, -0.0170881256, 0.0308918810, -0.0501743046, 0.0889789874, -0.2145988016, 1.5707963050]
    x = math.pi / 2 - (1.0 - self.abs()).sqrt() * polyN(self.abs(), coefficients)
    return self.sign() * x

  def acos(self):
    """
    Computes the inverse cosine (arccosine) of the tensor element-wise.

    ```python exec="true" source="above" session="tensor" result="python"
    print(Tensor([-0.9, -0.6, -0.3, 0., 0.3, 0.6, 0.9]).acos().numpy())
    ```
    """
    return math.pi / 2 - self.asin()

  def atan(self):
    """
    Computes the inverse tangent (arctan) of the tensor element-wise.

    ```python exec="true" source="above" session="tensor" result="python"
    print(Tensor([-3., -2., -1., 0., 1., 2., 3.]).atan().numpy())
    ```
    """
    return (self / (1 + self * self).sqrt()).asin()

  # ***** math functions *****

  def trunc(self: Tensor) -> Tensor:
    """
    Truncates the tensor element-wise.

    ```python exec="true" source="above" session="tensor" result="python"
    print(Tensor([-3.5, -2.5, -1.5, -0.5, 0.5, 1.5, 2.5, 3.5]).trunc().numpy())
    ```
    """
    return self.cast(dtypes.int32).cast(self.dtype)
  def ceil(self: Tensor) -> Tensor:
    """
    Rounds the tensor element-wise towards positive infinity.

    ```python exec="true" source="above" session="tensor" result="python"
    print(Tensor([-3.5, -2.5, -1.5, -0.5, 0.5, 1.5, 2.5, 3.5]).ceil().numpy())
    ```
    """
    return (self > (b := self.trunc())).where(b+1, b)
  def floor(self: Tensor) -> Tensor:
    """
    Rounds the tensor element-wise towards negative infinity.

    ```python exec="true" source="above" session="tensor" result="python"
    print(Tensor([-3.5, -2.5, -1.5, -0.5, 0.5, 1.5, 2.5, 3.5]).floor().numpy())
    ```
    """
    return (self < (b := self.trunc())).where(b-1, b)
  def round(self: Tensor) -> Tensor:
    """
    Rounds the tensor element-wise with rounding half to even.

    ```python exec="true" source="above" session="tensor" result="python"
    print(Tensor([-3.5, -2.5, -1.5, -0.5, 0.5, 1.5, 2.5, 3.5]).round().numpy())
    ```
    """
    return ((self > 0) == ((b := self.cast(dtypes.int32) / 2.0).cast(dtypes.int32) == b)).where((self - 0.5).ceil(), (self + 0.5).floor())

  def isinf(self:Tensor, detect_positive:bool=True, detect_negative:bool=True):
    """
    Checks the tensor element-wise to return True where the element is infinity, otherwise returns False

    ```python exec="true" source="above" session="tensor" result="python"
    print(Tensor([1, float('inf'), 2, float('-inf'), float('nan')]).isinf().numpy())
    ```
    """
    return (self == float("inf")) * detect_positive + (self == float("-inf")) * detect_negative
  def isnan(self:Tensor):
    """
    Checks the tensor element-wise to return True where the element is NaN, otherwise returns False

    ```python exec="true" source="above" session="tensor" result="python"
    print(Tensor([1, float('inf'), 2, float('-inf'), float('nan')]).isnan().numpy())
    ```
    """
    return self != self

  def lerp(self, end: Tensor, weight: Union[Tensor, float]) -> Tensor:
    """
    Linearly interpolates between `self` and `end` by `weight`.

    ```python exec="true" source="above" session="tensor" result="python"
    print(Tensor([1., 2., 3.]).lerp(Tensor([4., 5., 6.]), 0.5).numpy())
    ```
    """
    if self.dtype == dtypes.uint8 and isinstance(weight, Tensor):
      w_i = (weight * (1<<(W_PREC:=7)) + 0.5).cast(dtypes.int16)
      return (self+(((end - self).cast(dtypes.int8) * w_i + (1<<W_PREC-1)).cast(dtypes.uint16) >> W_PREC)).cast(dtypes.uint8)
    return self + (end - self) * weight

  def square(self):
    """
    Squares the tensor element-wise.
    Equivalent to `self*self`.

    ```python exec="true" source="above" session="tensor" result="python"
    print(Tensor([-3., -2., -1., 0., 1., 2., 3.]).square().numpy())
    ```
    """
    return self*self
  def clamp(self, min_=None, max_=None):
    """
    Clips (clamps) the values in the tensor between `min_` and `max_` element-wise.
    If `min_` is `None`, there is no lower bound. If `max_` is None, there is no upper bound.

    ```python exec="true" source="above" session="tensor" result="python"
    print(Tensor([-3., -2., -1., 0., 1., 2., 3.]).clip(-1, 1).numpy())
    ```
    """
    if min_ is None and max_ is None: raise RuntimeError("at least one of 'min_' or 'max_' must not be None")
    ret = self.maximum(min_) if min_ is not None else self
    return ret.minimum(max_) if max_ is not None else ret
  def clip(self, min_=None, max_=None):
    """
    Alias for `Tensor.clamp`.
    """
    return self.clamp(min_, max_)
  def sign(self):
    """
    Returns the sign of the tensor element-wise.

    ```python exec="true" source="above" session="tensor" result="python"
    print(Tensor([-3., -2., -1., 0., 1., 2., 3.]).sign().numpy())
    ```
    """
    return self.ne(0).where((self<0).where(self.full_like(-1), self.full_like(1)), self.full_like(0)) + self*0
  def abs(self):
    """
    Computes the absolute value of the tensor element-wise.

    ```python exec="true" source="above" session="tensor" result="python"
    print(Tensor([-3., -2., -1., 0., 1., 2., 3.]).abs().numpy())
    ```
    """
    return self * self.sign()
  def reciprocal(self):
    """
    Compute `1/x` element-wise.

    ```python exec="true" source="above" session="tensor" result="python"
    print(Tensor([1., 2., 3., 4.]).reciprocal().numpy())
    ```
    """
    return super().reciprocal()

  # ***** activation functions *****

  def elu(self, alpha=1.0):
    """
    Applies the Exponential Linear Unit (ELU) function element-wise.

    - Described: https://paperswithcode.com/method/elu
    - Paper: https://arxiv.org/abs/1511.07289v5

    ```python exec="true" source="above" session="tensor" result="python"
    print(Tensor([-3., -2., -1., 0., 1., 2., 3.]).elu().numpy())
    ```
    """
    return self.relu() - alpha*(1-self.exp()).relu()

  def celu(self, alpha=1.0):
    """
    Applies the Continuously differentiable Exponential Linear Unit (CELU) function element-wise.

    - Described: https://paperswithcode.com/method/celu
    - Paper: https://arxiv.org/abs/1704.07483

    ```python exec="true" source="above" session="tensor" result="python"
    print(Tensor([-3., -2., -1., 0., 1., 2., 3.]).celu().numpy())
    ```
    """
    return self.maximum(0) + (alpha * ((self / alpha).exp() - 1)).minimum(0)

  def selu(self, alpha=1.67326, gamma=1.0507):
    """
    Applies the Scaled Exponential Linear Unit (SELU) function element-wise.

    - Described: https://paperswithcode.com/method/selu
    - Paper: https://arxiv.org/abs/1706.02515v5

    ```python exec="true" source="above" session="tensor" result="python"
    print(Tensor([-3., -2., -1., 0., 1., 2., 3.]).selu().numpy())
    ```
    """
    return gamma * (self >= 0).detach().where(self, alpha * (self.exp() - 1))

  def swish(self):
    """
    See `.silu()`

    - Paper: https://arxiv.org/abs/1710.05941v1

    ```python exec="true" source="above" session="tensor" result="python"
    print(Tensor([-3., -2., -1., 0., 1., 2., 3.]).swish().numpy())
    ```
    """
    return self * self.sigmoid()

  def silu(self):
    """
    Applies the Sigmoid Linear Unit (SiLU) function element-wise.

    - Described: https://paperswithcode.com/method/silu
    - Paper: https://arxiv.org/abs/1606.08415

    ```python exec="true" source="above" session="tensor" result="python"
    print(Tensor([-3., -2., -1., 0., 1., 2., 3.]).silu().numpy())
    ```
    """
    return self.swish()   # The SiLU function is also known as the swish function.

  def relu6(self):
    """
    Applies the ReLU6 function element-wise.

    - Described: https://paperswithcode.com/method/relu6
    - Paper: https://arxiv.org/abs/1704.04861v1

    ```python exec="true" source="above" session="tensor" result="python"
    print(Tensor([-9., -6., -3., 0., 3., 6., 9.]).relu6().numpy())
    ```
    """
    return self.relu() - (self-6).relu()

  def hardswish(self):
    """
    Applies the Hardswish function element-wise.

    - Described: https://paperswithcode.com/method/hard-swish
    - Paper: https://arxiv.org/abs/1905.02244v5

    ```python exec="true" source="above" session="tensor" result="python"
    print(Tensor([-3., -2., -1., 0., 1., 2., 3.]).hardswish().numpy())
    ```
    """
    return self * (self+3).relu6() * (1/6)

  def tanh(self):
    """
    Applies the Hyperbolic Tangent (tanh) function element-wise.

    - Described: https://en.wikipedia.org/wiki/Hyperbolic_functions#Tanh

    ```python exec="true" source="above" session="tensor" result="python"
    print(Tensor([-3., -2., -1., 0., 1., 2., 3.]).tanh().numpy())
    ```
    """
    return 2.0 * ((2.0 * self).sigmoid()) - 1.0

  def sinh(self):
    """
    Applies the Hyperbolic Sine (sinh) function element-wise.

    - Described: https://en.wikipedia.org/wiki/Hyperbolic_functions#Sinh

    ```python exec="true" source="above" session="tensor" result="python"
    print(Tensor([-3., -2., -1., 0., 1., 2., 3.]).sinh().numpy())
    ```
    """
    return (self.exp() - self.neg().exp()) / 2

  def cosh(self):
    """
    Applies the Hyperbolic Cosine (cosh) function element-wise.

    - Described: https://en.wikipedia.org/wiki/Hyperbolic_functions#Cosh

    ```python exec="true" source="above" session="tensor" result="python"
    print(Tensor([-3., -2., -1., 0., 1., 2., 3.]).cosh().numpy())
    ```
    """
    return (self.exp() + self.neg().exp()) / 2

  def atanh(self):
    """
    Applies the Inverse Hyperbolic Tangent (atanh) function element-wise.

    - Described: https://en.wikipedia.org/wiki/Inverse_hyperbolic_functions#atanh

    ```python exec="true" source="above" session="tensor" result="python"
    print(Tensor([-0.9, -0.6, -0.3, 0., 0.3, 0.6, 0.9]).atanh().numpy())
    ```
    """
    return ((1 + self)/(1 - self)).log() / 2

  def asinh(self):
    """
    Applies the Inverse Hyperbolic Sine (asinh) function element-wise.

    - Described: https://en.wikipedia.org/wiki/Inverse_hyperbolic_functions#asinh

    ```python exec="true" source="above" session="tensor" result="python"
    print(Tensor([-3., -2., -1., 0., 1., 2., 3.]).asinh().numpy())
    ```
    """
    return (self + (self.square() + 1).sqrt()).log()

  def acosh(self):
    """
    Applies the Inverse Hyperbolic Cosine (acosh) function element-wise.

    - Described: https://en.wikipedia.org/wiki/Inverse_hyperbolic_functions#acosh

    ```python exec="true" source="above" session="tensor" result="python"
    print(Tensor([-3., -2., -1., 0., 1., 2., 3.]).acosh().numpy())
    ```
    """
    return (self + (self.square() - 1).sqrt()).log()

  def hardtanh(self, min_val=-1, max_val=1):
    """
    Applies the Hardtanh function element-wise.

    - Described: https://paperswithcode.com/method/hardtanh-activation

    ```python exec="true" source="above" session="tensor" result="python"
    print(Tensor([-1.5, -1.0, -0.5, 0., 0.5, 1.0, 1.5]).hardtanh().numpy())
    ```
    """
    return self.clip(min_val, max_val)

  def erf(self):
    """
    Applies error function element-wise.

    - Described: https://en.wikipedia.org/wiki/Error_function

    ```python exec="true" source="above" session="tensor" result="python"
    print(Tensor([-1.5, -1.0, -0.5, 0., 0.5, 1.0, 1.5]).erf().numpy())
    ```
    """
    # https://personal.math.ubc.ca/~cbm/aands/page_299.htm 7.1.26
    t = 1.0 / (1.0 + 0.3275911 * self.abs())
    return self.sign() * (1.0 - t * polyN(t, [1.061405429, -1.453152027, 1.421413741, -0.284496736, 0.254829592]) * (-self.square()).exp())

  def gelu(self):
    """
    Applies the Gaussian Error Linear Unit (GELU) function element-wise.

    - Described: https://paperswithcode.com/method/gelu
    - Paper: https://arxiv.org/abs/1606.08415v5

    ```python exec="true" source="above" session="tensor" result="python"
    print(Tensor([-3., -2., -1., 0., 1., 2., 3.]).gelu().numpy())
    ```
    """
    return 0.5 * self * (1 + (math.sqrt(2 / math.pi) * (self + 0.044715 * self ** 3)).tanh())

  def quick_gelu(self):
    """
    Applies the Sigmoid GELU approximation element-wise.

    - Described: https://paperswithcode.com/method/gelu

    ```python exec="true" source="above" session="tensor" result="python"
    print(Tensor([-3., -2., -1., 0., 1., 2., 3.]).quick_gelu().numpy())
    ```
    """
    return self * (self * 1.702).sigmoid()

  def leakyrelu(self, neg_slope=0.01):
    """
    Applies the Leaky ReLU function element-wise.

    - Described: https://paperswithcode.com/method/leaky-relu

    ```python exec="true" source="above" session="tensor" result="python"
    print(Tensor([-3., -2., -1., 0., 1., 2., 3.]).leakyrelu().numpy())
    ```
    ```python exec="true" source="above" session="tensor" result="python"
    print(Tensor([-3., -2., -1., 0., 1., 2., 3.]).leakyrelu(neg_slope=0.42).numpy())
    ```
    """
    return self.relu() - (-neg_slope*self).relu()

  def mish(self):
    """
    Applies the Mish function element-wise.

    - Described: https://paperswithcode.com/method/mish
    - Paper: https://arxiv.org/abs/1908.08681v3

    ```python exec="true" source="above" session="tensor" result="python"
    print(Tensor([-3., -2., -1., 0., 1., 2., 3.]).mish().numpy())
    ```
    """
    return self * self.softplus().tanh()

  def softplus(self, beta=1):
    """
    Applies the Softplus function element-wise.

    - Described: https://paperswithcode.com/method/softplus

    ```python exec="true" source="above" session="tensor" result="python"
    print(Tensor([-3., -2., -1., 0., 1., 2., 3.]).softplus().numpy())
    ```
    """
    return (1/beta) * (1 + (self*beta).exp()).log()

  def softsign(self):
    """
    Applies the Softsign function element-wise.

    - Described: https://paperswithcode.com/method/softsign

    ```python exec="true" source="above" session="tensor" result="python"
    print(Tensor([-3., -2., -1., 0., 1., 2., 3.]).softsign().numpy())
    ```
    """
    return self / (1 + self.abs())

  # ***** broadcasted elementwise ops *****
  def _broadcast_to(self, new_shape:tuple[sint, ...]) -> Tensor:
    if self.shape == new_shape: return self
    if self.ndim > len(new_shape): raise ValueError(f"cannot broadcast tensor to fewer dimensions. shape={self.shape} to {new_shape=}")
    # first unsqueeze left with 1s https://data-apis.org/array-api/latest/API_specification/broadcasting.html
    shape, _ = _align_left(self.shape, new_shape)
    # for each dimension, check either dim is 1, or it does not change
    if not all(resolve(s == ns) or resolve(s == 1) for s,ns in zip(shape, new_shape)):
      raise ValueError(f"cannot broadcast {self.shape} to {new_shape=}")
    return self.reshape(shape)._apply_uop(UOp.expand, arg=new_shape)

  def _broadcasted(self, y:Union[Tensor, UOp, ConstType], match_dtype:bool=True) -> tuple[Tensor, Tensor]:
    x: Tensor = self
    if not isinstance(y, Tensor):
      # make y a Tensor
      assert isinstance(y, (*get_args(ConstType), UOp)), f"{type(y)=}, {y=}"
      if isinstance(x.dtype, ImageDType) or dtypes.is_float(x.dtype) or (dtypes.is_int(x.dtype) and isinstance(y, int)): y_dtype = x.dtype
      elif not isinstance(y, UOp): y_dtype = dtypes.from_py(y)
      if isinstance(y, UOp): y = Tensor.from_uop(y, device=x.device)
      else: y = Tensor(dtypes.as_const(y, y_dtype), x.device, y_dtype, requires_grad=False)

    if match_dtype and x.dtype != y.dtype:
      output_dtype = least_upper_dtype(x.dtype, y.dtype)
      x, y = x.cast(output_dtype), y.cast(output_dtype)

    # broadcast
    return x._broadcast_to(out_shape:=_broadcast_shape(x.shape, y.shape)), y._broadcast_to(out_shape)

  # for MathTrait
  _opfix = _broadcasted  # type: ignore
  def _boolcast(self): return self.cast(dtypes.bool)

  # TODO: tensor should stop checking if things are const
  def _to_const_val(self, x:Union[Tensor, ConstType]) -> Union[Tensor, ConstType]:
    return x.lazydata.const_arg if isinstance(x, Tensor) and isinstance(x.lazydata, UOp) and x.lazydata.base.op is Ops.CONST \
      and unwrap(x.lazydata.st).views[0].mask is None and not x.requires_grad and self._broadcasted(x)[0].shape == self.shape else x

  def add(self, x:Union[Tensor, ConstType], reverse=False) -> Tensor:
    """
    Adds `self` and `x`.
    Equivalent to `self + x`.
    Supports broadcasting to a common shape, type promotion, and integer, float, boolean inputs.

    ```python exec="true" source="above" session="tensor" result="python"
    Tensor.manual_seed(42)
    t = Tensor.randn(4)
    print(t.numpy())
    ```
    ```python exec="true" source="above" session="tensor" result="python"
    print(t.add(20).numpy())
    ```
    ```python exec="true" source="above" session="tensor" result="python"
    print(t.add(Tensor([[2.0], [3.5]])).numpy())
    ```
    """
    return super().add(x, reverse)

  def sub(self, x:Union[Tensor, ConstType], reverse=False) -> Tensor:
    """
    Subtracts `x` from `self`.
    Equivalent to `self - x`.
    Supports broadcasting to a common shape, type promotion, and integer, float, boolean inputs.

    ```python exec="true" source="above" session="tensor" result="python"
    Tensor.manual_seed(42)
    t = Tensor.randn(4)
    print(t.numpy())
    ```
    ```python exec="true" source="above" session="tensor" result="python"
    print(t.sub(20).numpy())
    ```
    ```python exec="true" source="above" session="tensor" result="python"
    print(t.sub(Tensor([[2.0], [3.5]])).numpy())
    ```
    """
    return super().sub(x, reverse)

  def mul(self, x:Union[Tensor, ConstType], reverse=False) -> Tensor:
    """
    Multiplies `self` and `x`.
    Equivalent to `self * x`.
    Supports broadcasting to a common shape, type promotion, and integer, float, boolean inputs.

    ```python exec="true" source="above" session="tensor" result="python"
    Tensor.manual_seed(42)
    t = Tensor.randn(4)
    print(t.numpy())
    ```
    ```python exec="true" source="above" session="tensor" result="python"
    print(t.mul(3).numpy())
    ```
    ```python exec="true" source="above" session="tensor" result="python"
    print(t.mul(Tensor([[-1.0], [2.0]])).numpy())
    ```
    """
    return super().mul(x, reverse)

  def idiv(self, x:Union[Tensor, ConstType], reverse=False) -> Tensor:
    """
    Divides `self` by `x`.
    Equivalent to `self // x`.
    Supports broadcasting to a common shape, type promotion, and integer inputs.
    `idiv` performs integer division (truncate towards zero).

    ```python exec="true" source="above" session="tensor" result="python"
    print(Tensor([-4, 7, 5, 4, -7, 8]).idiv(Tensor([2, -3, 8, -2, 3, 5])).numpy())
    ```
    """
    return super().idiv(x, reverse)

  def div(self, x:Union[Tensor, ConstType], reverse=False) -> Tensor:
    """
    Divides `self` by `x`.
    Equivalent to `self / x`.
    Supports broadcasting to a common shape, type promotion, and integer, float, boolean inputs.
    `div` performs true division.

    ```python exec="true" source="above" session="tensor" result="python"
    Tensor.manual_seed(42)
    t = Tensor.randn(4)
    print(t.numpy())
    ```
    ```python exec="true" source="above" session="tensor" result="python"
    print(t.div(3).numpy())
    ```
    ```python exec="true" source="above" session="tensor" result="python"
    print(Tensor([1, 4, 10]).div(Tensor([2, 3, 4])).numpy())
    ```
    """
    return super().div(x, reverse)

  def mod(self, x:Union[Tensor, ConstType], reverse=False) -> Tensor:
    """
    Mod `self` by `x`.
    Equivalent to `self % x`.
    Supports broadcasting to a common shape, type promotion, and integer inputs.

    ```python exec="true" source="above" session="tensor" result="python"
    print(Tensor([-4, 7, 5, 4, -7, 8]).mod(Tensor([2, -3, 8, -2, 3, 5])).numpy())
    ```
    """
    a, b = self._broadcasted(x)[::-1] if reverse else self._broadcasted(x)
    return (r := a._apply_uop(UOp.mod, b)) + b * (((r < 0) & (b > 0)) | ((r > 0) & (b < 0)))

  def xor(self, x:Union[Tensor, ConstType], reverse=False) -> Tensor:
    """
    Computes bitwise xor of `self` and `x`.
    Equivalent to `self ^ x`.
    Supports broadcasting to a common shape, type promotion, and integer, boolean inputs.

    ```python exec="true" source="above" session="tensor" result="python"
    print(Tensor([-1, -2, 3]).xor(Tensor([1, 0, 3])).numpy())
    ```
    ```python exec="true" source="above" session="tensor" result="python"
    print(Tensor([True, True, False, False]).xor(Tensor([True, False, True, False])).numpy())
    ```
    """
    return super().xor(x, reverse)

  def bitwise_and(self, x:Union[Tensor, ConstType], reverse=False) -> Tensor:
    """
    Compute the bit-wise AND of `self` and `x`.
    Equivalent to `self & x`.
    Supports broadcasting to a common shape, type promotion, and integer, boolean inputs.
    ```python exec="true" source="above" session="tensor" result="python"
    print(Tensor([2, 5, 255]).bitwise_and(Tensor([3, 14, 16])).numpy())
    ```
    ```python exec="true" source="above" session="tensor" result="python"
    print(Tensor([True, True, False, False]).bitwise_and(Tensor([True, False, True, False])).numpy())
    ```
    """
    return super().bitwise_and(x, reverse)

  def bitwise_or(self, x:Union[Tensor, ConstType], reverse=False) -> Tensor:
    """
    Compute the bit-wise OR of `self` and `x`.
    Equivalent to `self | x`.
    Supports broadcasting to a common shape, type promotion, and integer, boolean inputs.
    ```python exec="true" source="above" session="tensor" result="python"
    print(Tensor([2, 5, 255]).bitwise_or(Tensor([4, 4, 4])).numpy())
    ```
    ```python exec="true" source="above" session="tensor" result="python"
    print(Tensor([True, True, False, False]).bitwise_or(Tensor([True, False, True, False])).numpy())
    ```
    """
    return super().bitwise_or(x, reverse)

  def bitwise_not(self) -> Tensor:
    """
    Compute the bit-wise NOT of `self`.
    Equivalent to `~self`.
    ```python exec="true" source="above" session="tensor" result="python"
    print(Tensor([0, 2, 5, 255], dtype="int8").bitwise_not().numpy())
    ```
    ```python exec="true" source="above" session="tensor" result="python"
    print(Tensor([True, False]).bitwise_not().numpy())
    ```
    """
    if self.dtype != dtypes.bool and not dtypes.is_int(self.dtype): raise RuntimeError(f"{self.dtype} is not supported")
    return self.logical_not() if self.dtype == dtypes.bool else self ^ -1

  def lshift(self, x:int, reverse=False):
    """
    Computes left arithmetic shift of `self` by `x` bits. `self` must have unsigned dtype.
    Equivalent to `self << x`.

    ```python exec="true" source="above" session="tensor" result="python"
    print(Tensor([1, 3, 31], dtype=dtypes.uint8).lshift(2).numpy())
    ```
    """
    return super().lshift(x, reverse)

  def rshift(self, x:int, reverse=False):
    """
    Computes right arithmetic shift of `self` by `x` bits. `self` must have unsigned dtype.
    Equivalent to `self >> x`.

    ```python exec="true" source="above" session="tensor" result="python"
    print(Tensor([4, 13, 125], dtype=dtypes.uint8).rshift(2).numpy())
    ```
    """
    return super().rshift(x, reverse)

  def pow(self, x:Union[Tensor, ConstType], reverse=False) -> Tensor:
    """
    Computes power of `self` with `x`.
    Equivalent to `self ** x`.

    ```python exec="true" source="above" session="tensor" result="python"
    print(Tensor([-1, 2, 3]).pow(2).numpy())
    ```
    ```python exec="true" source="above" session="tensor" result="python"
    print(Tensor([-1, 2, 3]).pow(Tensor([-1.5, 0.5, 1.5])).numpy())
    ```
    ```python exec="true" source="above" session="tensor" result="python"
    print((2 ** Tensor([-1, 2, 3])).numpy())
    ```
    """
    x = self._to_const_val(x)
    if not isinstance(x, Tensor) and not reverse:
      # simple pow identities
      if x < 0: return self.reciprocal().pow(-x).cast(self.dtype)
      if x == 0: return 1 + self * 0
      # rewrite pow 0.5 to sqrt
      if int(x - 0.5) + 0.5 == x: return self.pow(int(x - 0.5)) * self.sqrt()
      if int(x) == x: return self.pow(x // 2).square() * (1 if x % 2 == 0 else self)

    # positive const ** self
    if not isinstance(x, Tensor) and reverse and x > 0: return self.mul(math.log(x)).exp()

<<<<<<< HEAD
    base, exponent = self._broadcasted(x)[::-1] if reverse else self._broadcasted(x)
=======
    base, exponent = self._broadcasted(x, reverse=reverse)
    # TODO: int pow
    if not base.is_floating_point(): raise RuntimeError("base needs to be float")
>>>>>>> b075aefc
    # start with b ** e = exp(e * log(b))
    ret = base.abs().log().mul(exponent).exp()
    # correct sign of negative base with odd exponent (cos has a period of 2pi so we use it here to get the oddness of the exponent)
    negative_base = (base < 0).detach().where(1, 0)
    # 1 for non-negative base or negative even exponent, -1 for negative odd exponent, don't care about non-integer exponent
    correct_sign = 1 + negative_base * ((exponent * math.pi).cos() - 1)
    # inject nan for negative base and non-integer exponent
    inject_nan = (negative_base * (exponent != exponent.trunc())).detach().where(math.nan, 1)
    # apply correct_sign inject_nan, and fix 0 ** 0 = 1
    ret = ((base == 0) * (exponent == 0)).detach().where(1, ret * correct_sign * inject_nan)
    return ret.round().cast(self.dtype) if not dtypes.is_float(self.dtype) else ret

  def maximum(self, x:Union[Tensor, ConstType]) -> Tensor:
    """
    Computes element-wise maximum of `self` and `x`.

    ```python exec="true" source="above" session="tensor" result="python"
    print(Tensor([-1, 2, 3]).maximum(1).numpy())
    ```
    ```python exec="true" source="above" session="tensor" result="python"
    print(Tensor([-1, 2, 3]).maximum(Tensor([-4, -2, 9])).numpy())
    ```
    """
    return super().maximum(x)

  def minimum(self, x:Union[Tensor, ConstType]) -> Tensor:
    """
    Computes element-wise minimum of `self` and `x`.

    ```python exec="true" source="above" session="tensor" result="python"
    print(Tensor([-1, 2, 3]).minimum(1).numpy())
    ```
    ```python exec="true" source="above" session="tensor" result="python"
    print(Tensor([-1, 2, 3]).minimum(Tensor([-4, -2, 9])).numpy())
    ```
    """
    return super().minimum(x)

  def where(self:Tensor, x:Union[Tensor, ConstType, sint], y:Union[Tensor, ConstType, sint]):
    """
    Return a tensor of elements selected from either `x` or `y`, depending on `self`.
    `output_i = x_i if self_i else y_i`.

    ```python exec="true" source="above" session="tensor" result="python"
    cond = Tensor([[True, True, False], [True, False, False]])
    print(cond.where(1, 3).numpy())
    ```
    ```python exec="true" source="above" session="tensor" result="python"
    Tensor.manual_seed(42)
    cond = Tensor.randn(2, 3)
    print(cond.numpy())
    ```
    ```python exec="true" source="above" session="tensor" result="python"
    print((cond > 0).where(cond, -float("inf")).numpy())
    ```
    """
    return super().where(x, y)

  def masked_fill(self:Tensor, mask:Tensor, value:Union[Tensor, ConstType]): return mask.where(value, self)

  # ***** op wrappers *****

  def __invert__(self) -> Tensor: return self.bitwise_not()

  def __pow__(self, x) -> Tensor: return self.pow(x)
  def __matmul__(self, x) -> Tensor: return self.matmul(x)

  def __rpow__(self, x) -> Tensor: return self.pow(x, True)
  def __rmatmul__(self, x) -> Tensor: return self.matmul(x, True)

  def __iadd__(self, x) -> Tensor: return self.assign(self.add(x))
  def __isub__(self, x) -> Tensor: return self.assign(self.sub(x))
  def __imul__(self, x) -> Tensor: return self.assign(self.mul(x))
  def __ipow__(self, x) -> Tensor: return self.assign(self.pow(x))
  def __itruediv__(self, x) -> Tensor: return self.assign(self.div(x))
  def __ifloordiv__(self, x) -> Tensor: return self.assign(self.idiv(x))
  def __imatmul__(self, x) -> Tensor: return self.assign(self.matmul(x))
  def __iand__(self, x) -> Tensor: return self.assign(self.bitwise_and(x))
  def __ior__(self, x) -> Tensor: return self.assign(self.bitwise_or(x))
  def __ixor__(self, x) -> Tensor: return self.assign(self.xor(x))
  def __ilshift__(self, x) -> Tensor: return self.assign(self.lshift(x))
  def __irshift__(self, x) -> Tensor: return self.assign(self.rshift(x))

  def __eq__(self, x) -> Tensor: return self.eq(x)                      # type: ignore[override]

  # ***** functional nn ops *****

  def linear(self, weight:Tensor, bias:Optional[Tensor]=None):
    """
    Applies a linear transformation to `self` using `weight` and `bias`.

    See: https://pytorch.org/docs/stable/generated/torch.nn.Linear.html

    ```python exec="true" source="above" session="tensor" result="python"
    t = Tensor([[1, 2], [3, 4]])
    weight = Tensor([[1, 2], [3, 4]])
    bias = Tensor([1, 2])
    print(t.linear(weight, bias).numpy())
    ```
    """
    x = self.mul(weight) if len(weight.shape) == 1 else self.dot(weight)
    return x.add(bias) if bias is not None else x

  def sequential(self, ll:list[Callable[[Tensor], Tensor]]):
    """
    Applies a sequence of functions to `self` chaining the output of each function to the input of the next.

    ```python exec="true" source="above" session="tensor" result="python"
    t = Tensor([1, 2, 3])
    print(t.sequential([lambda x: x * 2, lambda x: x + 1]).numpy())
    ```
    """
    return functools.reduce(lambda x,f: f(x), ll, self)

  def layernorm(self, axis:Union[int,tuple[int,...]]=-1, eps:float=1e-5) -> Tensor:
    """
    Applies Layer Normalization over a mini-batch of inputs.

    - Described: https://paperswithcode.com/method/layer-normalization
    - Paper: https://arxiv.org/abs/1607.06450v1

    ```python exec="true" source="above" session="tensor" result="python"
    t = Tensor.randn(8, 10, 16) * 2 + 8
    print(t.mean().item(), t.std().item())
    ```
    ```python exec="true" source="above" session="tensor" result="python"
    t = t.layernorm()
    print(t.mean().item(), t.std().item())
    ```
    """
    y = (self - self.mean(axis, keepdim=True))
    return y.mul((y*y).mean(axis, keepdim=True).add(eps).rsqrt())

  def batchnorm(self, weight:Optional[Tensor], bias:Optional[Tensor], mean:Tensor, invstd:Tensor, axis:Union[int,tuple[int,...]]=1) -> Tensor:
    """
    Applies Batch Normalization over a mini-batch of inputs.

    - Described: https://paperswithcode.com/method/batch-normalization
    - Paper: https://arxiv.org/abs/1502.03167

    ```python exec="true" source="above" session="tensor" result="python"
    t = Tensor.randn(8, 4, 16, 16) * 2 + 8
    print(t.mean().item(), t.std().item())
    ```
    ```python exec="true" source="above" session="tensor" result="python"
    t = t.batchnorm(None, None, t.mean(axis=(0,2,3)), t.var(axis=(0,2,3)).add(1e-5).rsqrt())
    print(t.mean().item(), t.std().item())
    ```
    """
    axis_ = argfix(axis)
    shape = tuple(s if ax in axis_ else 1 for ax, s in enumerate(self.shape))
    x = self - mean.reshape(shape)
    if weight is not None: x = x * weight.reshape(shape)
    ret = x.mul(invstd.reshape(shape) if len(invstd.shape) == len(axis_) else invstd)
    return (ret + bias.reshape(shape)) if bias is not None else ret

  def dropout(self, p=0.5) -> Tensor:
    """
    Applies dropout to `self`.

    NOTE: dropout is only applied when `Tensor.training` is `True`.

    - Described: https://paperswithcode.com/method/dropout
    - Paper: https://jmlr.org/papers/v15/srivastava14a.html

    ```python exec="true" source="above" session="tensor" result="python"
    Tensor.manual_seed(42)
    t = Tensor.randn(2, 2)
    with Tensor.train():
      print(t.dropout().numpy())
    ```
    """
    if not Tensor.training or p == 0: return self
    return (Tensor.rand_like(self, requires_grad=False, dtype=dtypes.default_float, contiguous=False) >= p).contiguous().where(self, 0) / (1.0 - p)

  # helper function commonly used for indexing
  def _one_hot_along_dim(self:Tensor, num_classes:sint, dim:int=-1):
    offset = self.ndim - self._resolve_dim(dim) - 1
    return self == Tensor.arange(num_classes, device=self.device, requires_grad=False).reshape((num_classes,) + (1,) * offset)

  def one_hot(self, num_classes:int=-1) -> Tensor:
    """
    Converts `self` to a one-hot tensor.

    `num_classes` defaults to -1, which means num_classes will be inferred as max(self) + 1.

    ```python exec="true" source="above" session="tensor" result="python"
    t = Tensor([0, 1, 3, 3, 4])
    print(t.one_hot(5).numpy())
    ```
    """
    if num_classes == -1: num_classes = (self.max()+1).item()
    return self[..., None]._one_hot_along_dim(num_classes).where(1, 0)

  def scaled_dot_product_attention(self, key:Tensor, value:Tensor, attn_mask:Tensor|None=None, dropout_p:float=0.0, is_causal:bool=False) -> Tensor:
    """
    Computes scaled dot-product attention.
    `self` is the query tensor, `key` is the key tensor, and `value` is the value tensor.

    - Described: https://paperswithcode.com/method/scaled
    - Paper: https://arxiv.org/abs/1706.03762v7

    ```python exec="true" source="above" session="tensor" result="python"
    q = Tensor.randn(2, 4, 8)
    k = Tensor.randn(2, 4, 8)
    v = Tensor.randn(2, 4, 8)
    print(q.scaled_dot_product_attention(k, v).numpy())
    ```
    """
    # NOTE: it also works when `key` and `value` have symbolic shape.
    assert all_int(self.shape), f"does not support symbolic shape {self.shape}"
    qk = self.matmul(key.transpose(-2,-1), acc_dtype=least_upper_dtype(self.dtype, key.dtype, dtypes.float32)) / math.sqrt(self.shape[-1])
    # handle attention mask
    if is_causal:
      if attn_mask is not None: raise RuntimeError("cannot set attn_mask when is_causal=True")
      attn_mask = qk.ones_like(requires_grad=False, device=self.device, dtype=dtypes.bool).tril()
    if attn_mask is not None:
      if attn_mask.dtype == dtypes.bool: attn_mask = attn_mask.where(0, -float("inf"))
      qk = qk + attn_mask
    return qk.softmax(-1).cast(self.dtype).dropout(dropout_p) @ value

  def _do_reduction(self, reduction:ReductionStr="mean") -> Tensor:
    if reduction not in get_args(ReductionStr): raise ValueError(f"{reduction=} must be one of {get_args(ReductionStr)}")
    reductions: dict[str, Callable[[Tensor], Tensor]] = {"mean": Tensor.mean, "sum": Tensor.sum, "none": lambda x: x}
    return reductions[reduction](self)

  def binary_crossentropy(self, Y:Tensor, reduction:ReductionStr="mean") -> Tensor:
    """
    Computes the binary cross-entropy loss between `self` and `Y`.

    See: https://pytorch.org/docs/stable/generated/torch.nn.BCELoss.html

    ```python exec="true" source="above" session="tensor" result="python"
    t = Tensor([0.1, 0.9, 0.2])
    Y = Tensor([0, 1, 0])
    print(t.binary_crossentropy(Y).item())
    ```
    """
    return (-Y*self.log() - (1-Y)*(1-self).log())._do_reduction(reduction)

  def binary_crossentropy_logits(self, Y:Tensor, reduction:ReductionStr="mean") -> Tensor:
    """
    Computes the binary cross-entropy loss between `self` and `Y` where `self` is logits.

    See: https://pytorch.org/docs/stable/generated/torch.nn.BCEWithLogitsLoss.html

    ```python exec="true" source="above" session="tensor" result="python"
    t = Tensor([-1, 2, -3])
    Y = Tensor([0, 1, 0])
    print(t.binary_crossentropy_logits(Y).item())
    ```
    """
    return (self.maximum(0) - Y * self + (1 + self.abs().neg().exp()).log())._do_reduction(reduction)

  def sparse_categorical_crossentropy(self, Y:Tensor, ignore_index:int=-1, label_smoothing=0.0, reduction:ReductionStr="mean") -> Tensor:
    """
    Computes the sparse categorical cross-entropy loss between `self` and `Y`.

    NOTE: `self` is logits and `Y` is the target labels.
    NOTE: unlike PyTorch, this function expects the class axis to be -1

    See: https://pytorch.org/docs/stable/generated/torch.nn.CrossEntropyLoss.html

    ```python exec="true" source="above" session="tensor" result="python"
    t = Tensor([[-1, 2, -3], [1, -2, 3]])
    Y = Tensor([1, 2])
    print(t.sparse_categorical_crossentropy(Y).item())
    ```
    """
    assert 0.0 <= label_smoothing <= 1.0, "label_smoothing must be in [0.0, 1.0]"
    assert reduction in ("mean", "sum", "none"), "reduction must be one of ['mean', 'sum', 'none']"
    log_probs, loss_mask = self.log_softmax(), (Y != ignore_index) if ignore_index != -1 else Y.ones_like(dtype=dtypes.bool)
    y_counted = Y.to(self.device).flatten().reshape(-1, 1)._one_hot_along_dim(self.shape[-1])
    y = (y_counted * loss_mask.reshape(-1, 1)).reshape(*Y.shape, self.shape[-1])
    smoothing = label_smoothing * (log_probs.mean(-1) * loss_mask)
    unreduced = ((1 - label_smoothing) * (log_probs * y).sum(-1) + smoothing)
    # NOTE: because of ignore_index, we can't use Tensor.mean (so can't use `_do_reduction` here)
    return -(unreduced.sum() / loss_mask.sum() if reduction == "mean" else (unreduced.sum() if reduction == "sum" else unreduced))

  def cross_entropy(self, Y:Tensor, reduction:ReductionStr="mean", label_smoothing:float=0.0) -> Tensor:
    """
    Compute the cross entropy loss between input logits and target.

    NOTE: `self` are logits and `Y` are the target labels or class probabilities.

    See: https://pytorch.org/docs/stable/generated/torch.nn.functional.cross_entropy.html

    ```python exec="true" source="above" session="tensor" result="python"
    t = Tensor([[-1, 2, -3], [1, -2, 3]])
    Y = Tensor([1, 2])
    print(t.cross_entropy(Y).item())
    ```
    ```python exec="true" source="above" session="tensor" result="python"
    t = Tensor([[-1, 2, -3], [1, -2, 3]])
    Y = Tensor([1, 2])
    print(t.cross_entropy(Y, reduction='none').numpy())
    ```
    """
    assert 0.0 <= label_smoothing <= 1.0, "label_smoothing must be in [0.0, 1.0]"
    Y = Y.one_hot(num_classes=cast(int, self.shape[1])) if Y.ndim < 2 else Y
    Y = (1 - label_smoothing)*Y + label_smoothing / cast(int, Y.shape[1])
    ret = -self.log_softmax(axis=1).mul(Y).sum(axis=1)
    return ret._do_reduction(reduction)

  def nll_loss(self, Y:Tensor, weight:Optional[Tensor]=None, ignore_index:Optional[int]=None, reduction:ReductionStr="mean") -> Tensor:
    """
    Compute the negative log likelihood loss between log-probabilities and target labels.

    NOTE: `self` is log-probabilities and `Y` is the Y labels or class probabilities.

    See: https://pytorch.org/docs/stable/generated/torch.nn.functional.nll_loss.html

    ```python exec="true" source="above" session="tensor" result="python"
    t = Tensor([[-1, 2, -3], [1, -2, 3]])
    Y = Tensor([1, 2])
    print(t.log_softmax().nll_loss(Y).item())
    ```
    ```python exec="true" source="above" session="tensor" result="python"
    t = Tensor([[-1, 2, -3], [1, -2, 3]])
    Y = Tensor([1, 2])
    print(t.log_softmax().nll_loss(Y, reduction='none').numpy())
    ```
    """
    weight = Tensor.ones_like(Y, requires_grad=False) if weight is None else weight[Y]
    masked_weight = weight if ignore_index is None else weight * (Y != ignore_index)
    nll = -self.gather(1, Y.unsqueeze(1)).squeeze(1) * masked_weight
    return nll.sum() / masked_weight.sum() if reduction == "mean" else nll._do_reduction(reduction)

  # ***** Tensor Properties *****

  @property
  def ndim(self) -> int:
    """
    Returns the number of dimensions in the tensor.

    ```python exec="true" source="above" session="tensor" result="python"
    t = Tensor([[1, 2], [3, 4]])
    print(t.ndim)
    ```
    """
    return len(self.shape)

  def numel(self) -> sint:
    """
    Returns the total number of elements in the tensor.

    ```python exec="true" source="above" session="tensor" result="python"
    t = Tensor([[[1, 2], [3, 4]], [[5, 6], [7, 8]]])
    print(t.numel())
    ```
    """
    return prod(self.shape)

  def element_size(self) -> int:
    """
    Returns the size in bytes of an individual element in the tensor.

    ```python exec="true" source="above" session="tensor" result="python"
    t = Tensor([5], dtype=dtypes.int16)
    print(t.element_size())
    ```
    """
    return self.dtype.itemsize

  def nbytes(self) -> int:
    """
    Returns the total number of bytes of all elements in the tensor.

    ```python exec="true" source="above" session="tensor" result="python"
    t = Tensor([8, 9], dtype=dtypes.float)
    print(t.nbytes())
    ```
    """
    return self.numel() * self.element_size()

  def is_floating_point(self) -> bool:
    """
    Returns `True` if the tensor contains floating point types, i.e. is one of `dtype.float64`, `dtype.float32`,
    `dtype.float16`, `dtype.bfloat16`.

    ```python exec="true" source="above" session="tensor" result="python"
    t = Tensor([8, 9], dtype=dtypes.float32)
    print(t.is_floating_point())
    ```
    """
    return dtypes.is_float(self.dtype)

  def size(self, dim:Optional[int]=None) -> Union[sint, tuple[sint, ...]]:
    """
    Return the size of the tensor. If `dim` is specified, return the length along dimension `dim`. Otherwise return the shape of the tensor.

    ```python exec="true" source="above" session="tensor" result="python"
    t = Tensor([[4, 5, 6], [7, 8, 9]])
    print(t.size())
    ```
    ```python exec="true" source="above" session="tensor" result="python"
    print(t.size(dim=1))
    ```
    """
    return self.shape if dim is None else self.shape[dim]

  # ***** cast ops *****

  def llvm_bf16_cast(self, dtype:DTypeLike):
    # hack for devices that don't support bfloat16
    assert self.dtype == dtypes.bfloat16
    return self.to("LLVM").cast(dtype)

  def cast(self, dtype:DTypeLike) -> Tensor:
    """
    Casts `self` to the given `dtype`.

    ```python exec="true" source="above" session="tensor" result="python"
    t = Tensor([-1, 2.5, 3], dtype=dtypes.float)
    print(t.dtype, t.numpy())
    ```
    ```python exec="true" source="above" session="tensor" result="python"
    t = t.cast(dtypes.int32)
    print(t.dtype, t.numpy())
    ```
    ```python exec="true" source="above" session="tensor" result="python"
    t = t.cast(dtypes.uint8)
    print(t.dtype, t.numpy())
    ```
    """
    if (dt:=to_dtype(dtype)) in {dtypes.uint8, dtypes.uint16} and dtypes.is_float(self.dtype):
      # NOTE: values within the int32 range and outside the unsigned dtype range will cause values to wrap around
      return self._apply_uop(UOp.cast, dtype=dtypes.int32)._apply_uop(UOp.cast, dtype=dt)
    return self if self.dtype == dt else self._apply_uop(UOp.cast, dtype=dt)

  def bitcast(self, dtype:DTypeLike) -> Tensor:
    """
    Bitcasts `self` to the given `dtype` of the same itemsize.

    `self` must not require a gradient.

    ```python exec="true" source="above" session="tensor" result="python"
    t = Tensor([-1, 2, 3], dtype=dtypes.int32)
    print(t.dtype, t.numpy())
    ```
    ```python exec="true" source="above" session="tensor" result="python"
    t = t.bitcast(dtypes.uint32)
    print(t.dtype, t.numpy())
    ```
    """
    if self.requires_grad: raise RuntimeError("can't backprop through bitcast")
    dt = to_dtype(dtype)
    if (ns:=dt.itemsize) != (os:=self.dtype.itemsize) and (self.shape[-1]*os) % ns != 0: raise RuntimeError("unsupported size in bitcast")
    if (not isinstance(self.device, str) or not self.device.startswith("DISK")) and ns != os:
      new_uint, old_uint = to_dtype(f"uint{8*ns}"), to_dtype(f"uint{8*os}")
      tmp = self.bitcast(old_uint)
      if ns > os: return functools.reduce(Tensor.add, (tmp[..., i::ns//os].cast(new_uint) << 8*i*os for i in range(ns//os))).bitcast(dtype)
      return Tensor.stack(*(tmp>>8*i*ns for i in range(os//ns)), dim=-1).flatten(-2).cast(new_uint).bitcast(dtype)
    return self._apply_uop(UOp.bitcast, dtype=dt) if self.dtype != dt else self

  def float(self) -> Tensor:
    """
    Convenience method to cast `self` to a `float32` Tensor.

    ```python exec="true" source="above" session="tensor" result="python"
    t = Tensor([-1, 2, 3], dtype=dtypes.int32)
    print(t.dtype, t.numpy())
    ```
    ```python exec="true" source="above" session="tensor" result="python"
    t = t.float()
    print(t.dtype, t.numpy())
    ```
    """
    return self.cast(dtypes.float32)

  def half(self) -> Tensor:
    """
    Convenience method to cast `self` to a `float16` Tensor.

    ```python exec="true" source="above" session="tensor" result="python"
    t = Tensor([-1, 2, 3], dtype=dtypes.int32)
    print(t.dtype, t.numpy())
    ```
    ```python exec="true" source="above" session="tensor" result="python"
    t = t.half()
    print(t.dtype, t.numpy())
    ```
    """
    return self.cast(dtypes.float16)

  def int(self) -> Tensor:
    """
    Convenience method to cast `self` to a `int32` Tensor.

    ```python exec="true" source="above" session="tensor" result="python"
    t = Tensor([-1.5, -0.5, 0.0, 0.5, 1.5])
    print(t.dtype, t.numpy())
    ```
    ```python exec="true" source="above" session="tensor" result="python"
    t = t.int()
    print(t.dtype, t.numpy())
    ```
    """
    return self.cast(dtypes.int32)

  def bool(self) -> Tensor:
    """
    Convenience method to cast `self` to a `bool` Tensor.

    ```python exec="true" source="above" session="tensor" result="python"
    t = Tensor([-1, 0, 1])
    print(t.dtype, t.numpy())
    ```
    ```python exec="true" source="above" session="tensor" result="python"
    t = t.bool()
    print(t.dtype, t.numpy())
    ```
    """
    return self.cast(dtypes.bool)

  # *** image Tensor function replacements ***

  def image_dot(self, w:Tensor, acc_dtype:Optional[DTypeLike]=None) -> Tensor:
    # NOTE: we use a 1x1 conv2d to do the matmul. mxk @ kxn = (1,k,m,1).conv2d(n,k,1,1)
    x, dx, dw = self, self.ndim, w.ndim
    if not (dx > 0 and dw > 0): raise RuntimeError(f"both tensors need to be at least 1D, got {dx}D and {dw}D")
    if x.shape[-1] != w.shape[-min(w.ndim, 2)]: raise RuntimeError(f"cannot image_dot {x.shape} and {w.shape}")

    bs, groups, cin, cout = prod(self.shape[0:-2]), prod(w.shape[0:-2]), w.shape[-2], w.shape[-1]
    out_shape_t = self.shape[0:-2] + (cout,-1) if len(self.shape) > 1 else (cout, )

    # NOTE: with NHWC we can remove the transposes
    # bs x groups*cin x H x W
    cx = self.transpose(self.ndim-1, self.ndim-2).reshape((bs//groups, groups*cin, -1, 1))
    # groups*cout x cin x H, W
    cw = w.transpose(w.ndim-1, w.ndim-2).reshape((groups*cout, cin, 1, 1))
    return cx.image_conv2d(cw, groups=groups, acc_dtype=acc_dtype).reshape(out_shape_t).transpose(self.ndim-1, self.ndim-2)

  def image_conv2d(self, weight:Tensor, bias:Optional[Tensor]=None, groups=1, stride=1, dilation=1, padding=0, acc_dtype=None) -> Tensor:
    base_image_type = dtypes.imageh if getenv("FLOAT16", 0) else dtypes.imagef

    (bs,_,iy,ix), (cout,cin,H,W) = self.shape, weight.shape
    x, w = self, weight.reshape(groups, (rcout := cout//groups), cin, H, W)

    # hack for non multiples of 4 on cin
    if cin % 4 != 0 and not (cin == 1 and groups%4 == 0):
      x = x.reshape(bs, groups, cin, iy, ix)   # do this always?
      added_input_channels = 4 - (cin % 4)
      w = w.pad(tuple((0, added_input_channels) if i == 2 else None for i in range(w.ndim)))
      x = x.pad(tuple((0, added_input_channels) if i == 2 else None for i in range(x.ndim)))
      cin = cin + added_input_channels
      x = x.reshape(bs, groups*cin, iy, ix)

    # hack for non multiples of 4 on rcout
    added_output_channels = 0
    if rcout % 4 != 0 and not (rcout == 1 and groups%4 == 0):
      added_output_channels = 4 - (rcout % 4)
      rcout += added_output_channels
      cout = groups * rcout
      w = w.pad(tuple((0, added_output_channels) if i == 1 else None for i in range(w.ndim)))

    # packed (note: flipping bs and iy would make the auto-padding work)
    x = x.permute(0,2,3,1)
    cin_last = iy == 1 and ix == 1
    if cin == 1: w = w.reshape(cout//4,4,H,W).permute(0,2,3,1)
    elif cin_last: w = w.reshape(cout//4,4,cin//4,4,H,W).permute(0,4,2,5,1,3)
    else: w = w.reshape(cout//4,4,cin//4,4,H,W).permute(0,4,2,5,3,1)

    # contiguous creates the image, and early realize static weights (TODO: test for the static weight)
    if IMAGE >= 2: x,w = x.cast(base_image_type((bs*iy, ix*groups*cin//4, 4))), w.cast(base_image_type((cout//4, H*W*cin, 4)))
    x, w = x.contiguous(), w.contiguous()

    # expand out
    rcin_hi, rcin_lo = cin//4 if cin >= 4 else 1, 4 if cin >= 4 else 1
    cout_expand = [groups//4 if cin == 1 else groups, 4 if cin == 1 else 1, rcout//4 if rcout >= 4 else 1, 4 if rcout >= 4 else 1]
    x = x.reshape(bs, iy, ix, groups, rcin_hi, rcin_lo)
    if cin_last: w = w.reshape(cout//4, H, rcin_hi, W, 4, rcin_lo)
    else: w = w.reshape(cout//4, H, rcin_hi, W, rcin_lo, 4).permute(0,1,2,3,5,4)

    # prepare input
    x = x.permute(0,3,4,5,1,2).pad(self._resolve_pool_pads(padding,2))._pool((H,W), stride, dilation)# -> (bs, groups, rcin_hi, rcin_lo, oy, ox, H, W)
    x = x.permute(0,4,5,1,2,3,6,7).reshape(bs, (oy := x.shape[4]), (ox := x.shape[5]), *cout_expand[0:2], 1, 1, rcin_hi, rcin_lo, H, W)

    # prepare weights
    w = w.permute(0,4,2,5,1,3).reshape((1, 1, 1, *cout_expand, rcin_hi, rcin_lo, H, W))

    # the conv!
    ret = (x*w).cast(base_image_type((bs*oy, ox*cout//4, 4)) if IMAGE >= 2 else dtypes.float32).sum((-4, -3, -2, -1), acc_dtype=acc_dtype)

    # undo hack for non multiples of 4 on C.rcout
    if added_output_channels != 0:
      ret = ret.reshape(bs, oy, ox, groups, rcout)[:, :, :, :, :-added_output_channels]
      cout = groups * (rcout - added_output_channels)

    # NCHW output
    ret = ret.reshape(bs, oy, ox, cout).permute(0,3,1,2)
    return ret if bias is None else ret.add(bias.reshape(1, -1, 1, 1))

def _metadata_wrapper(fn):
  def _wrapper(*args, **kwargs):
    if _METADATA.get() is not None: return fn(*args, **kwargs)

    if TRACEMETA >= 2:
      caller_frame = sys._getframe(frame := 1)
      caller_module = caller_frame.f_globals.get("__name__", None)
      caller_func = caller_frame.f_code.co_name
      if caller_module is None: return fn(*args, **kwargs)

      # if its called from nn we want to step up frames until we are out of nn
      while caller_module.startswith("tinygrad.nn") and "optim" not in caller_module:
        caller_frame = sys._getframe(frame := frame + 1)
        caller_module = caller_frame.f_globals.get("__name__", None)
        if caller_module is None: return fn(*args, **kwargs)

      # if its called from a lambda in tinygrad we want to look two more frames up
      if caller_module.startswith("tinygrad") and caller_func == "<lambda>": caller_frame = sys._getframe(frame := frame + 2)
      caller_module = caller_frame.f_globals.get("__name__", None)
      if caller_module is None: return fn(*args, **kwargs)
      caller_func = caller_frame.f_code.co_name
      caller_lineno = caller_frame.f_lineno

      caller = f"{caller_module}:{caller_lineno}::{caller_func}"
    else: caller = ""

    token = _METADATA.set(Metadata(name=fn.__name__, caller=caller))
    ret = fn(*args, **kwargs)
    _METADATA.reset(token)
    return ret
  return _wrapper

if TRACEMETA >= 1:
  for name, fn in inspect.getmembers(Tensor, inspect.isfunction):
    if name in ["__class__", "__init__", "__new__", "__repr__", "backward", "sequential", "gradient"]: continue
    setattr(Tensor, name, functools.wraps(fn)(_metadata_wrapper(fn)))<|MERGE_RESOLUTION|>--- conflicted
+++ resolved
@@ -3307,13 +3307,9 @@
     # positive const ** self
     if not isinstance(x, Tensor) and reverse and x > 0: return self.mul(math.log(x)).exp()
 
-<<<<<<< HEAD
     base, exponent = self._broadcasted(x)[::-1] if reverse else self._broadcasted(x)
-=======
-    base, exponent = self._broadcasted(x, reverse=reverse)
     # TODO: int pow
     if not base.is_floating_point(): raise RuntimeError("base needs to be float")
->>>>>>> b075aefc
     # start with b ** e = exp(e * log(b))
     ret = base.abs().log().mul(exponent).exp()
     # correct sign of negative base with odd exponent (cos has a period of 2pi so we use it here to get the oddness of the exponent)
